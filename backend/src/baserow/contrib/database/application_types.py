from django.core.management.color import no_style
from django.db import connection
from django.urls import path, include

from baserow.contrib.database.api.serializers import DatabaseSerializer
<<<<<<< HEAD
from baserow.contrib.database.fields.dependencies.handler import FieldDependencyHandler
=======
>>>>>>> 315b17ba
from baserow.contrib.database.fields.registries import field_type_registry
from baserow.contrib.database.models import Database, Table
from baserow.contrib.database.views.registries import view_type_registry
from baserow.core.registries import ApplicationType
from baserow.core.trash.handler import TrashHandler


class DatabaseApplicationType(ApplicationType):
    type = "database"
    model_class = Database
    instance_serializer_class = DatabaseSerializer

    def pre_delete(self, database):
        """
        When a database is deleted we must also delete the related tables via the table
        handler.
        """

        database_tables = (
            database.table_set(manager="objects_and_trash")
            .all()
            .select_related("database__group")
        )

        for table in database_tables:
            TrashHandler.permanently_delete(table)

    def get_api_urls(self):
        from .api import urls as api_urls

        return [
            path("database/", include(api_urls, namespace=self.type)),
        ]

    def export_serialized(self, database, files_zip, storage):
        """
        Exports the database application type to a serialized format that can later be
        be imported via the `import_serialized`.
        """

        tables = database.table_set.all().prefetch_related(
            "field_set",
            "view_set",
            "view_set__viewfilter_set",
            "view_set__viewsort_set",
        )
        serialized_tables = []
        for table in tables:
            fields = table.field_set.all()
            serialized_fields = []
            for f in fields:
                field = f.specific
                field_type = field_type_registry.get_by_model(field)
                serialized_fields.append(field_type.export_serialized(field))

            serialized_views = []
            for v in table.view_set.all():
                view = v.specific
                view_type = view_type_registry.get_by_model(view)
                serialized_views.append(
                    view_type.export_serialized(view, files_zip, storage)
                )

            model = table.get_model(fields=fields)
            serialized_rows = []
            table_cache = {}
            for row in model.objects.all():
                serialized_row = {"id": row.id, "order": str(row.order)}
                for field_object in model._field_objects.values():
                    field_name = field_object["name"]
                    field_type = field_object["type"]
                    serialized_row[field_name] = field_type.get_export_serialized_value(
                        row, field_name, table_cache, files_zip, storage
                    )
                serialized_rows.append(serialized_row)

            serialized_tables.append(
                {
                    "id": table.id,
                    "name": table.name,
                    "order": table.order,
                    "fields": serialized_fields,
                    "views": serialized_views,
                    "rows": serialized_rows,
                }
            )

        serialized = super().export_serialized(database, files_zip, storage)
        serialized["tables"] = serialized_tables
        return serialized

    def import_serialized(
        self, group, serialized_values, id_mapping, files_zip, storage
    ):
        """
        Imports a database application exported by the `export_serialized` method.
        """

        if "database_tables" not in id_mapping:
            id_mapping["database_tables"] = {}

        tables = serialized_values.pop("tables")
        database = super().import_serialized(
            group, serialized_values, id_mapping, files_zip, storage
        )

        # First, we want to create all the table instances because it could be that
        # field or view properties depend on the existence of a table.
        for table in tables:
            table_object = Table.objects.create(
                database=database,
                name=table["name"],
                order=table["order"],
            )
            id_mapping["database_tables"][table["id"]] = table_object.id
            table["_object"] = table_object
            table["_field_objects"] = []

        # Because view properties might depend on fields, we first want to create all
        # the fields.
        all_fields = []
        for table in tables:
            for field in table["fields"]:
                field_type = field_type_registry.get(field["type"])
                field_object = field_type.import_serialized(
                    table["_object"], field, id_mapping
                )

                if field_object:
                    table["_field_objects"].append(field_object)
                    all_fields.append(field_object)

        FieldDependencyHandler.rebuild_graph(all_fields)

        # Now that the all tables and fields exist, we can create the views and create
        # the table schema in the database.
        for table in tables:
            for view in table["views"]:
                view_type = view_type_registry.get(view["type"])
                view_type.import_serialized(
                    table["_object"], view, id_mapping, files_zip, storage
                )

            # We don't need to create all the fields individually because the schema
            # editor can handle the creation of the table schema in one go.
            with connection.schema_editor() as schema_editor:
                model = table["_object"].get_model(
                    fields=table["_field_objects"],
                    field_ids=[],
                )
                table["_model"] = model
                schema_editor.create_model(model)

        # Now that everything is in place we can start filling the table with the rows
        # in an efficient matter by using the bulk_create functionality.
        for table in tables:
            model = table["_model"]
            field_ids = [field_object.id for field_object in table["_field_objects"]]
            rows_to_be_inserted = []

            for row in table["rows"]:
                row_object = model(id=row["id"], order=row["order"])

                for field in table["fields"]:
                    field_type = field_type_registry.get(field["type"])
                    new_field_id = id_mapping["database_fields"][field["id"]]

                    # If the new field id is not present in the field_ids then we don't
                    # want to set that value on the row. This is because upon creation
                    # of the field there could be a deliberate choice not to populate
                    # that field. This is for example the case with the related field
                    # of the `link_row` field which would result in duplicates if we
                    # would populate.
                    if new_field_id in field_ids:
                        field_type.set_import_serialized_value(
                            row_object,
                            f'field_{id_mapping["database_fields"][field["id"]]}',
                            row[f'field_{field["id"]}'],
                            id_mapping,
                            files_zip,
                            storage,
                        )

                rows_to_be_inserted.append(row_object)

            # We want to insert the rows in bulk because there could potentially be
            # hundreds of thousands of rows in there and this will result in better
            # performance.
            print("bulk creating")
            model.objects.bulk_create(rows_to_be_inserted)
            print("done bulking")

            # When the rows are inserted we keep the provide the old ids and because of
            # that the auto increment is still set at `1`. This needs to be set to the
            # maximum value because otherwise creating a new row could later fail.
            sequence_sql = connection.ops.sequence_reset_sql(no_style(), [model])
            with connection.cursor() as cursor:
                cursor.execute(sequence_sql[0])

        return database<|MERGE_RESOLUTION|>--- conflicted
+++ resolved
@@ -3,10 +3,7 @@
 from django.urls import path, include
 
 from baserow.contrib.database.api.serializers import DatabaseSerializer
-<<<<<<< HEAD
 from baserow.contrib.database.fields.dependencies.handler import FieldDependencyHandler
-=======
->>>>>>> 315b17ba
 from baserow.contrib.database.fields.registries import field_type_registry
 from baserow.contrib.database.models import Database, Table
 from baserow.contrib.database.views.registries import view_type_registry
@@ -195,9 +192,7 @@
             # We want to insert the rows in bulk because there could potentially be
             # hundreds of thousands of rows in there and this will result in better
             # performance.
-            print("bulk creating")
             model.objects.bulk_create(rows_to_be_inserted)
-            print("done bulking")
 
             # When the rows are inserted we keep the provide the old ids and because of
             # that the auto increment is still set at `1`. This needs to be set to the
