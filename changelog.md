# Changelog

<!--
Ensure you add link to the gitlab issue if it exists at the end of your changelog line.
For example:

* My changelog line [(#123)](https://gitlab.com/bramw/baserow/-/issues/123)
-->

## Unreleased
* Always allow the cover image of a gallery view to be accessible by a public view [#1113](https://gitlab.com/bramw/baserow/-/issues/1113).
* Added support for placeholders in form headings and fields. [#1168](https://gitlab.com/bramw/baserow/-/issues/1168)
* Fixed an issue where customers with malformed file extensions were unable to snapshot or duplicate properly [#1194](https://gitlab.com/bramw/baserow/-/issues/1194).
* Added the ability to double click a grid field name so that quick edits can be made. [#1147](https://gitlab.com/bramw/baserow/-/issues/1147).

### New Features

### Bug Fixes

### Refactors


## Released (2022-09-20 1.12.1)

### New Features

* Made it possible to share the Kanban view publicly. [#1146](https://gitlab.com/bramw/baserow/-/issues/1146)
* New templates:
    * Copy Management
    * Hiking Guide
    * New Hire Onboarding
    * Property Showings
    * QA Test Scripts
    * Risk Assessment and Management
    * Web App UAT
* Updated templates:
    * Benefit Show Manager
    * Car Hunt
    * Wedding Client Planner
* Added link, button, get_link_label and get_link_url formula functions. [#818](https://gitlab.com/bramw/baserow/-/issues/818)
* Show database and table duplication progress in the left sidebar. [#1059](https://gitlab.com/bramw/baserow/-/issues/1059)
* Add env vars for controlling which URLs and IPs webhooks are allowed to use. [#931](https://gitlab.com/bramw/baserow/-/issues/931)
* Add a rich preview while importing data to an existing table. [#1120](https://gitlab.com/bramw/baserow/-/issues/1120)
* Always allow the cover image of a gallery view to be accessible by a public view [#1113](https://gitlab.com/bramw/baserow/-/issues/1113).
* Added support for placeholders in form headings and fields. [#1168](https://gitlab.com/bramw/baserow/-/issues/1168)

### Bug Fixes

* Fixed Multiple Collaborators field renames. Now renaming the field won't recreate the field so that data is preserved.
* Fixed a bug that breaks the link row modal when a formula is referencing a single select field. [#1111](https://gitlab.com/bramw/baserow/-/issues/1111)
* Fixed an issue where customers with malformed file extensions were unable to snapshot or duplicate properly [#1194](https://gitlab.com/bramw/baserow/-/issues/1194).

### Refactors

* Formulas which referenced other aggregate formulas now will work correctly. [#1081](https://gitlab.com/bramw/baserow/-/issues/1081)
* Improved file import UX for existing table. [#1120](https://gitlab.com/bramw/baserow/-/issues/1120)

### Refactors

* Used SimpleGrid component for SelectRowModal. [#1120](https://gitlab.com/bramw/baserow/-/issues/1120)

## Released (2022-09-07 1.12.0)

### New Features

* Added Multiple Collaborators field type. [#1119](https://gitlab.com/bramw/baserow/-/issues/1119)
* Added missing success printouts to `count_rows` and `calculate_storage_usage` commands.
* Add `isort` settings to sort python imports.
* Introduced a premium form survey style theme. [#524](https://gitlab.com/bramw/baserow/-/issues/524).
* Allow creating new rows when selecting a related row [#1064](https://gitlab.com/bramw/baserow/-/issues/1064).
* Add row url parameter to `gallery` and `kanban` view.
* Enable `file field` in `form` views. [#525](https://gitlab.com/bramw/baserow/-/issues/525)
* Only allow relative urls in the in the original query parameter.
* Force browser language when viewing a public view. [#834](https://gitlab.com/bramw/baserow/-/issues/834)
* Search automatically after 400ms when chosing a related field via the modal. [#1091](https://gitlab.com/bramw/baserow/-/issues/1091)
* Add cancel button to field update context [#1020](https://gitlab.com/bramw/baserow/-/issues/1020)
* Sort fields on row select modal by the order of the first view in the related table. [#1062](https://gitlab.com/bramw/baserow/-/issues/1062)
* New signals `user_updated`, `user_deleted`, `user_restored`, `user_permanently_deleted` were added to track user changes.
* `list_groups` endpoint now also returns the list of all group users for each group.
* Fields can now be duplicated with their cell values also. [#964](https://gitlab.com/bramw/baserow/-/issues/964)
* Add a tooltip to applications and tables in the left sidebar to show the full name. [#986](https://gitlab.com/bramw/baserow/-/issues/986)
* Allow not creating a reversed relationship with the link row field. [#1063](https://gitlab.com/bramw/baserow/-/issues/1063)
* Add API token authentication support to multipart and via-URL file uploads. [#255](https://gitlab.com/bramw/baserow/-/issues/255)

### Bug Fixes
* Resolve circular dependency in `FieldWithFiltersAndSortsSerializer` [#1113](https://gitlab.com/bramw/baserow/-/issues/1113)
* Fix various misspellings. Contributed by [@Josh Soref](https://github.com/jsoref/) using [check-spelling.dev](https://check-spelling.dev/)
* Fixed a bug when importing Airtable base with a date field less than 1000. [#1046](https://gitlab.com/bramw/baserow/-/issues/1046)
* Prefetch field options on views that are iterated over on field update realtime events [#1113](https://gitlab.com/bramw/baserow/-/issues/1113)
* Clearing cell values multi-selected from right to left with backspace shifts selection to the right and results in wrong deletion. [#1134](https://gitlab.com/bramw/baserow/-/issues/1134)
* Fixed a bug that prevent to use arrows keys in the grid view when a formula field is selected. [#1136](https://gitlab.com/bramw/baserow/-/issues/1136)
* Fixed a bug that make the grid view crash when searching text and a formula field is referencing a singe-select field. [#1110](https://gitlab.com/bramw/baserow/-/issues/1110)
* Fixed horizontal scroll on Mac OSX.
* Fixed bug where the row coloring didn't work in combination with group level premium.
* Fixed bug where the link row field lookup didn't work in combination with password 
  protected views.
* "Link to table" field does not allow submitting empty values. [#1159](https://gitlab.com/bramw/baserow/-/issues/1159)
* Fixed bug where the "Create option" button was not visible for the single and multiple
  select fields in the row edit modal.
* Resolve an issue with uploading a file via a URL when it contains a querystring. [#1034](https://gitlab.com/bramw/baserow/-/issues/1034)
* Resolve an invalid URL in the "Backend URL mis-configuration detected" error message. [#967](https://gitlab.com/bramw/baserow/-/merge_requests/967)
* Fixed broken call grouping when getting linked row names from server.
* Add new filter types 'is after today' and 'is before today'. [#1093](https://gitlab.com/bramw/baserow/-/issues/1093)

### Refactors
* Fix view and fields getting out of date on realtime updates. [#1112](https://gitlab.com/bramw/baserow/-/issues/1112)
* Make it possible to copy/paste/import from/to text values for multi-select and file fields. [#913](https://gitlab.com/bramw/baserow/-/issues/913)
* Users can copy/paste images into a file field. [#367](https://gitlab.com/bramw/baserow/-/issues/367)
* Fixed error when sharing a view publicly with sorts more than one multi-select field. [#1082](https://gitlab.com/bramw/baserow/-/issues/1082)
* Fixed crash in gallery view with searching. [#1130](https://gitlab.com/bramw/baserow/-/issues/1130)

### Breaking Changes

* The export format of file fields has changed for CSV files. The new format is `fileName1.ext (file1url),fileName2.ext (file2url), ...`.
* The date parsing takes the date format into account when parsing unless the format respect the ISO-8601 format. This will change the value for ambiguous dates like `02/03/2020`.

## Released (2022-07-27 1.11.0)

### New Features

* Add configs and docs for VSCode setup. [#854](https://gitlab.com/bramw/baserow/-/issues/854)
* Added `in this week` filter [#569](https://gitlab.com/bramw/baserow/-/issues/954).
* Allow users to use row id in the form redirect URL. [#871](https://gitlab.com/bramw/baserow/-/merge_requests/871)
* Added a new "is months ago filter". [#1018](https://gitlab.com/bramw/baserow/-/issues/1018)
* Added a new "is years ago filter". [#1019](https://gitlab.com/bramw/baserow/-/issues/1019)
* Conditionally show form fields.
* Show badge when the user has account level premium.
* Added a new `ClientUndoRedoActionGroupId` request header to bundle multiple actions in a single API call. [#951](https://gitlab.com/bramw/baserow/-/issues/951)
* Applications can now be duplicated. [#960](https://gitlab.com/bramw/baserow/-/issues/960)
* Added option to use view's filters and sorting when listing rows. [#190](https://gitlab.com/bramw/baserow/-/issues/190)
* Added public gallery view [#1057](https://gitlab.com/bramw/baserow/-/issues/1057)
* Fixed bug with 404 middleware returning different 404 error messages based on the endpoint.
* Made it possible to import data into an existing table. [#342](https://gitlab.com/bramw/baserow/-/issues/342)
* New templates:
    * Benefit Show Manager
    * Business Expenses
    * Emergency Triage Log
    * Employee Directory
    * Growth Experiments
    * Moving Company Manager
    * Online Freelancer Management
    * Personal Finance Manager
    * User Feedback
    * Workshops and Trainings
* Updated templates:
    * Company Blog Management
    * Student Planner
    * Applicant Tracker
    * Book Catalog
    * Bucket List
    * Car Maintenance Log
    * Company Asset Tracker
    * Email Marketing Campaigns
    * Holiday Shopping
    * Recipe Book
    * Wedding Planning
* Tables can now be duplicated. [#961](https://gitlab.com/bramw/baserow/-/issues/961)
* Introduced environment variable to disable Google docs file preview. [#1074](https://gitlab.com/bramw/baserow/-/issues/1074)
* Made it possible to select the entire row via the row context menu. [#1061](https://gitlab.com/bramw/baserow/-/issues/1061)
* Show modal when the users clicks on a deactivated premium features. [#1066](https://gitlab.com/bramw/baserow/-/issues/1066)
* Replaced all custom alert code with `Alert` component [#1016](https://gitlab.com/bramw/baserow/-/issues/1016)
* Add ability to create and restore snapshots. [#141](https://gitlab.com/bramw/baserow/-/issues/141)
* When viewing an expanded row switch to a unique URL which links to that row. [#938](https://gitlab.com/bramw/baserow/-/issues/938)

### Bug Fixes

* Disable table import field type guessing and instead always import as text fields. [#1050](https://gitlab.com/bramw/baserow/-/issues/1050)
* Upgrade the images provided in our example docker-compose files to be the latest and most secure. [#1056](https://gitlab.com/bramw/baserow/-/issues/1056)
* Fix the perm delete trash cleanup job failing for self linking tables. [#1075](https://gitlab.com/bramw/baserow/-/issues/1075)
* Add better error handling to row count job. [#1051](https://gitlab.com/bramw/baserow/-/issues/1051)
* Fixed changing field type to unsupported form view bug. [#1078](https://gitlab.com/bramw/baserow/-/issues/1078)
* Ensure the latest error is always shown when clicking the formula refresh options link. [#1092](https://gitlab.com/bramw/baserow/-/issues/1092)
* Fixed duplicating view with that depends on select options mapping. [#1104](https://gitlab.com/bramw/baserow/-/issues/1104)
* Don't allow invalid aggregate formulas from being created causing errors when inserting rows. [#1089](https://gitlab.com/bramw/baserow/-/issues/1089)
* Fix backspace and delete keys breaking after selecting a formula text cell. [#1085](https://gitlab.com/bramw/baserow/-/issues/1085)
* Fixed problem when new webhooks would be sent twice with both old and new payload.
* Fixed problem causing kanban view duplication to fail silently. [#1109](https://gitlab.com/bramw/baserow/-/issues/1109)
* Display round and trunc functions in the formula edit modal, rename int to trunc and make these functions handle weird inputs better. [#1095](https://gitlab.com/bramw/baserow/-/issues/1095)
* Fix some rare errors when combining the if and divide formula functions. [#1086](https://gitlab.com/bramw/baserow/-/issues/1086)

### Breaking Changes

* API endpoints `undo` and `redo` now returns a list of actions undone/redone instead of a single action.
* Removed `primary` from all `components`and `stores` where it isn't absolutely required. [#1057](https://gitlab.com/bramw/baserow/-/issues/1057)
* Concurrent field updates will now respond with a 409 instead of blocking until the previous update finished, set the env var BASEROW_WAIT_INSTEAD_OF_409_CONFLICT_ERROR to revert to the old behaviour. [#1097](https://gitlab.com/bramw/baserow/-/issues/1097)

* **breaking change** Webhooks `row.created`, `row.updated` and `row.deleted` are
  replaced with `rows.created`, `rows.updated` and `rows.deleted`, containing multiple
  changed rows at once. Already created webhooks will still be called, but the received
  body will contain only the first changed row instead of all rows. It is highly
  recommended to convert all webhooks to the new types.
* Fix not being able to paste multiple cells when a formula field of array or single select type was in an error state. [#1084](https://gitlab.com/bramw/baserow/-/issues/1084)
* API endpoint `/database/views/grid/${viewSlug}/public/info/` has been replaced by `/database/views/${viewSlug}/public/info/` [#1057](https://gitlab.com/bramw/baserow/-/issues/1057)
  recommended converting all webhooks to the new types.


## Released (2022-07-05 1.10.2)

### New Features

* Added prefill query parameters for forms. [#852](https://gitlab.com/bramw/baserow/-/issues/852)
<<<<<<< HEAD
* Added support for text file previews. [#1003](https://gitlab.com/bramw/baserow/-/issues/1003)
=======
* Added Link Row contains filter. [874](https://gitlab.com/bramw/baserow/-/issues/874)
* Made the styling of the dashboard cleaner and more efficient.
  [#1023](https://gitlab.com/bramw/baserow/-/issues/1023)
* Added possibility to delete own user account [#880](https://gitlab.com/bramw/baserow/-/issues/880)
* Added new `group_user_added` signal that is called when an user accept an invitation to join a group.
* Added new `before_group_deleted` signal that is called just before a group would end up in the trash.
* Added multi-cell clearing via backspace key (delete on Mac).
* Added API exception registry that allows plugins to provide custom exception mappings for the REST API.
* Added formula round and int functions. [#891](https://gitlab.com/bramw/baserow/-/issues/891)
* Views can be duplicated. [#962](https://gitlab.com/bramw/baserow/-/issues/962)
* Link to table field can now link rows in the same table. [#798](https://gitlab.com/bramw/baserow/-/issues/798)
* Made it clearer that you're navigating to baserow.io when clicking the "Get a license"
  button.
* Redirect to signup instead of the login page if there are no admin users. [#1035](https://gitlab.com/bramw/baserow/-/issues/1035)
* `./dev.sh all_in_one_dev` now starts a hot reloading dev mode using the all-in-one image.
* Add startup check ensuring BASEROW_PUBLIC_URL and related variables are correct. [#1041](https://gitlab.com/bramw/baserow/-/issues/1041)
* Made it possible to extend the register page.
* Made it possible to extend the app layout.
* Allow to import more than 15Mb. [949](ttps://gitlab.com/bramw/baserow/-/issues/949)
* Add the ability to disable the model cache with the new BASEROW_DISABLE_MODEL_CACHE env variable.
* Add support for horizontal scrolling in grid views pressing Shift + mouse-wheel. [#867](https://gitlab.com/bramw/baserow/-/issues/867)
* Add basic field duplication. [#964](https://gitlab.com/bramw/baserow/-/issues/964)
>>>>>>> d4db3332

### Bug Fixes

* Upload modal no longer closes when removing a file. [#569](https://gitlab.com/bramw/baserow/-/issues/569)
* API returns a nicer error if URL trailing slash is missing. [798](https://gitlab.com/bramw/baserow/-/issues/798)
* Fix dependant fields not being updated if the other side of a link row field changed. [918](https://gitlab.com/bramw/baserow/-/issues/918)
* Fix nested aggregate formulas not calculating results or causing errors. [683](https://gitlab.com/bramw/baserow/-/issues/683)
* Fix regex_replace formula function allowing invalid types as params. [#1024](https://gitlab.com/bramw/baserow/-/issues/1024)
* Fix newly imported templates missing field dependencies for some link row fields. [#1025](https://gitlab.com/bramw/baserow/-/issues/1025)
* Fix converting a link row not updating dependants on the reverse side. [#1026](https://gitlab.com/bramw/baserow/-/issues/1026)
* Fix formula bugs caused by unsupported generation of BC dates. [#952](https://gitlab.com/bramw/baserow/-/issues/952)
* Fix formula bug caused when looking up date intervals. [#924](https://gitlab.com/bramw/baserow/-/issues/924)
* Treat null values as zeros for numeric formulas. [#886](https://gitlab.com/bramw/baserow/-/issues/886)
* Add debugging commands/options for inspecting tables and updating formulas.
* Fix rare formula bug with multiple different formulas and view filters in one table. [#801](https://gitlab.com/bramw/baserow/-/issues/801)
* Added FormulaField to the options for the primary field. [#859](https://gitlab.com/bramw/baserow/-/issues/859)
* Fix errors when using row_id formula function with left/right functions.
* Fixed URL fields not being available in lookup fields. [#984](https://gitlab.com/bramw/baserow/-/issues/984)
* Fix lookup field conversions deleting all of its old field dependencies. [#1036](https://gitlab.com/bramw/baserow/-/issues/1036)
* Fix views becoming inaccessible due to race condition when invalidating model cache. [#1040](https://gitlab.com/bramw/baserow/-/issues/1040)
* Fix refresh formula options button always being shown initially. [#1037](https://gitlab.com/bramw/baserow/-/issues/1037)
* Fix get_human_readable_value crashing for some formula types. [#1042](https://gitlab.com/bramw/baserow/-/issues/1042)
* Fix import form that gets stuck in a spinning state when it hits an error.

### Breaking Changes

## Released (2022-06-09 1.10.1)

* Plugins can now include their own menu or other template in the main menu sidebar.
* Added the ability to use commas as separators in number fields
* Shift+Enter on grid view exit from editing mode for long text field
* Shift+Enter on grid view go to field below
* Make fields sortable in row create/edit modal.
* Added row coloring for Kanban and Gallery views
* Duplicate row.
* Added multi-row delete.
* Added a dropdown to the grid view that allows you to
  select the type of row identifier displayed next to a row (`Count`or `Row Identifier`).
* Added an admin setting to disable the ability to reset a users password.
* Fix formula bug caused when arguments of `when_empty` have different types.
* Formulas of type text now use textarea to show the cell value.
* Fix a bug in public grid views that prevented expanding long-text cells.
* Deprecate the SYNC_TEMPLATES_ON_STARTUP environment variable and no longer call the
  sync_templates command on startup in the docker images.
* Added BASEROW_TRIGGER_SYNC_TEMPLATES_AFTER_MIGRATION environment variable and now
  do the sync_templates task in the background after migration to massively speedup 
  first time Baserow startup speed.
* Fix deadlocks and performance problems caused by un-needed accidental row locks.
* Fixed CSV import adding an extra row with field names if the no headers option is selected.
* Fixed bad request displayed with webhook endpoints that redirects
* **breaking change** The API endpoint `/api/templates/install/<group_id>/<template_id>/`
  is now a POST request instead of GET.

## Released (2022-10-05 1.10.0)
* Prevent the Airtable import from failing hard when an invalid date is provided.
* Increased the max decimal places of a number field to 10.
* Fix formula autocomplete for fields with multiple quotes
* Fix slowdown in large Baserow instances as the generated model cache got large.
* The standalone `baserow/backend` image when used to run a celery service now defaults
  to running celery with the same number of processes as the number of available cores.
* When the BASEROW_AMOUNT_OF_WORKERS env variable is set to blank, the amount of worker
  processes defaults to the number of available cores.
* Fixed bug preventing file uploads via an url for self-hosters 
* Added new environment variable BASEROW_FILE_UPLOAD_SIZE_LIMIT_MB
* Fix aggregation not updated on filter update
* Fixed plugin boilerplate guide.

## Released (2022-10-05 1.10.0)

* Added batch create/update/delete rows endpoints. These endpoints make it possible to
  modify multiple rows at once. Currently, row created, row updated, and row deleted 
  webhooks are not triggered when using these endpoints.
* Fixed translations in emails sent by Baserow.
* Fixed invalid `first_name` validation in the account form modal.
* Shared public forms now don't allow creating new options
  for single and multiple select fields.
* Fixed bug where the arrow keys of a selected cell didn't work when they were not
  rendered.
* Select new view immediately after creation.
* Added group context menu to sidebar.
* Fixed Airtable import bug where the import would fail if a row is empty.
* Fixed occasional UnpicklingError error when getting a value from the model cache. 
* Fixed a problem where a form view with link row fields sends duplicate lookup requests.
* Pin backend python dependencies using pip-tools.
* Fixed the reactivity of the row values of newly created fields in some cases.
* Made it possible to impersonate another user as premium admin.
* Added `is days ago` filter to date field.
* Fixed a bug that made it possible to delete created on/modified by fields on the web frontend.
* Allow the setting of max request page size via environment variable.
* Added select option suggestions when converting to a select field.
* Introduced read only lookup of foreign row by clicking on a link row relationship in 
  the grid view row modal.
* Boolean field converts the word `checked` to `True` value.
* Fixed a bug where the backend would fail hard updating token permissions for deleted tables.
* Fixed the unchecked percent aggregation calculation
* Raise Airtable import task error and fixed a couple of minor import bugs.
* Add loading bar when syncing templates to make it obvious Baserow is still loading.
* Fixed bug where old values are missing in the update trigger of the webhook.
* Scroll to the first error message if the form submission fail
* Improved backup_baserow splitting multiselect through tables in separate batches.
* Fixed a bug that truncated characters for email in the sidebar
* **breaking change** The API endpoint `/api/database/formula/<field_id>/type/` now requires
  `table_id` instead of `field_id`, and also `name` in the request body.
* Added support in dev.sh for KDE's Konsole terminal emulator.
* Fixed a bug that would sometimes cancel multi-cell selection.
* Upgraded node runtime to v16.14.0
* Cache aggregation values to improve performances
* Added new endpoint to get all configured aggregations for a grid view
* Fixed DONT_UPDATE_FORMULAS_AFTER_MIGRATION env var not working correctly.
* Stopped the generated model cache clear operation also deleting all other redis keys.
* Added Spanish and Italian languages.
* Added undo/redo.
* Fixed bug where the link row field `link_row_relation_id` could fail when two 
  simultaneous requests are made.
* Added password protection for publicly shared grids and forms.
* Added multi-cell pasting.
* Made views trashable.
* Fixed bug where a cell value was not reverted when the request to the backend fails.
* **Premium** Added row coloring.
* Fixed row coloring bug when the table doesn't have any single select field.
* Dropdown can now be focused with tab key
* Added 0.0.0.0 and 127.0.0.1 as ALLOWED_HOSTS for connecting to the Baserow backend
* Added a new BASEROW_EXTRA_ALLOWED_HOSTS optional comma separated environment variable
  for configuring ALLOWED_HOSTS.
* Fixed a bug for some number filters that causes all rows to be returned when text is entered.
* Fixed webhook test call failing when request body is empty.
* Fixed a bug where making a multiple cell selection starting from an 
  empty `link_row` or `formula` field was not possible in Firefox.
* New templates:
  * Brand Assets Manager
  * Business Conference
  * Car Hunt
  * Company Blog Management
  * Event Staffing
  * Hotel Bookings
  * Nonprofit Grant Tracker
  * Performance Reviews
  * Product Roadmap
  * Public Library Inventory
  * Remote Team Hub
  * Product Roadmap
  * Hotel Bookings
* Updated templates:
  * Book writing guide
  * Bucket List
  * Call Center Log
  * Company Asset Tracker
  * Email Marketing Campaigns
  * Home Inventory
  * House Search
  * Job Search
  * Nonprofit Organization Management
  * Personal Task Manager
  * Political Campaign Contributions
  * Project Tracker
  * Recipe Book
  * Restaurant Management
  * Single Trip Planner
  * Software Application Bug Tracker
  * Student Planner
  * Teacher Lesson Plans
  * Team Check-ins
  * University Admissions Management
  * Wedding Client Planner


## Released (2022-03-03 1.9.1)

* Fixed bug when importing a formula or lookup field with an incorrect empty value.
* New templates:
    * Non-profit Organization Management
    * Elementary School Management
    * Call Center Log
    * Individual Medical Record
    * Trip History
    * Favorite Food Places
    * Wedding Client Planner
* Updated templates:
    * Holiday Shopping
    * Company Asset Tracker
    * Personal Health Log
    * Recipe Book
    * Student Planner
    * Political Campaign Contributions
* Upgraded `drf-spectacular`. Flag-style query parameters like `count` will now be displayed
  as `boolean` instead of `any` in the OpenAPI documentation. However, the behavior of these 
  flags is still the same.
* Fixed API docs enum warnings. Removed `number_type` is no longer displayed in the API docs.
* Fix the Baserow Heroku install filling up the hobby postgres by disabling template 
  syncing by default.

## Released (2022-03-02 1.9)

* Added accept `image/*` attribute to the form cover and logo upload. 
* Added management to import a shared Airtable base.
* Added web-frontend interface to import a shared Airtable base.
* Fixed adding new fields in the edit row popup that require refresh in Kanban and Form views.
* Cache model fields when generating model.
* Fixed `'<' not supported between instances of 'NoneType' and 'int'` error. Blank 
  string for a decimal value is now converted to `None` when using the REST API.
* Moved the in component `<i18n>` translations to JSON files. 
* Fix restoring table linking to trashed tables creating invalid link field. 
* Fixed not being able to create or convert a single select field with edge case name.
* Add Kanban view filters.
* Fix missing translation when importing empty CSV
* Fixed OpenAPI spec. The specification is now valid and can be used for imports to other
  tools, e.g. to various REST clients.
* Added search to gallery views.
* Views supporting search are properly updated when a column with a matching default value is added.
* Allow for group registrations while public registration is closed
* Allow for signup via group invitation while public registration is closed.
* **breaking change** Number field has been changed and doesn't use `number_type` property 
  anymore. The property `number_decimal_places` can be now set to `0` to indicate integers
  instead.
* Fixed error when the select row modal is closed immediately after opening.
* Add footer aggregations to grid view
* Hide "Export view" button if there is no valid exporter available
* Fix Django's default index naming scheme causing index name collisions.
* Added multi-cell selection and copying.
* Add "insert left" and "insert right" field buttons to grid view head context buttons.
* Workaround bug in Django's schema editor sometimes causing incorrect transaction 
  rollbacks resulting in the connection to the database becoming unusable.
* Rework Baserow docker images so they can be built and tested by gitlab CI.
* Bumped some backend and web-frontend dependencies.
* Remove runtime mjml service and pre-render email templates at build time.
* Add the all-in-one Baserow docker image.
* Migrate the Baserow Cloudron and Heroku images to work from the all-in-one.
* **breaking change** docker-compose.yml now requires secrets to be setup by the user,
  listens by default on 0.0.0.0:80 with a Caddy reverse proxy, use BASEROW_PUBLIC_URL 
  and BASEROW_CADDY_ADDRESSES now to configure a domain with optional auto https.
* Add health checks for all services.
* Ensure error logging is enabled in the Backend even when DEBUG is off.
* Removed upload file size limit.

## Released (2022-01-13 1.8.2)

* Fix Table Export showing blank modal.
* Fix vuelidate issues when baserow/web-frontend used as dependency. 

## Released (2022-01-13 1.8.1)

* Fixed migration failing when upgrading a version of Baserow installed using Postgres 
  10 or lower.
* Fixed download/preview files from another origin

## Released (2022-01-13)

* Fixed frontend errors occurring sometimes when mass deleting and restoring sorted 
  fields
* Added French translation.
* Added Video, Audio, PDF and some Office file preview.
* Added rating field type.
* Fix deleted options that appear in the command line JSON file export.
* Fix subtracting date intervals from dates in formulas in some situations not working.
* Added day of month filter to date field.
* Added gallery view.
  * Added cover field to the gallery view.
* Added length is lower than filter.
* **dev.sh users** Fixed bug in dev.sh where UID/GID were not being set correctly, 
  please rebuild any dev images you are using.
* Replaced the table `order` index with an `order, id` index to improve performance.
* **breaking change** The API endpoint to rotate a form views slug has been moved to
  `/database/views/${viewId}/rotate-slug/`.
* Increased maximum length of application name to 160 characters.
* Fixed copying/pasting for date field.
* Added ability to share grid views publicly.
* Allow changing the text of the submit button in the form view.
* Fixed reordering of single select options when initially creating the field.
* Improved performance by not rendering cells that are out of the view port.
* Fix bug where field options in rare situations could have been duplicated.
* Focused the search field when opening the modal to link a table row.
* Fixed order of fields in form preview.
* Fix the ability to make filters and sorts on invalid formula and lookup fields.
* Fixed bug preventing trash cleanup job from running after a lookup field was converted
  to another field type.
* Added cover field to the Kanban view.
* Fixed bug where not all rows were displayed on large screens.
* New templates:
    * Car Maintenance Log
    * Teacher Lesson Plans
    * Business Conference Event
    * Restaurant Management
* Updated templates:
    * Healthcare Facility Management
    * Apartment Hunt
    * Recipe Book
    * Commercial Property Management

## Released (2021-11-25)

* Increase Webhook URL max length to 2000.
* Fix trashing tables and related link fields causing the field dependency graph to
  become invalid.
* Fixed not executing premium tests.

## Released (2021-11-24)

* Fixed a bug where the frontend would fail hard if a table with no views was accessed.
* Tables can now be opened in new browser tabs.
* **Breaking Change**: Baserow's `docker-compose.yml` now allows setting the MEDIA_URL
  env variable. If using MEDIA_PORT you now need to set MEDIA_URL also.
* **Breaking Change**: Baserow's `docker-compose.yml` container names have changed to
  no longer be hardcoded to prevent naming clashes.
* Added a licensing system for the premium version.
* Fixed bug where it was possible to create duplicate trash entries.
* Fixed propType validation error when converting from a date field to a boolean field.
* Deprecate internal formula field function field_by_id.
* Made it possible to change user information.
* Added table webhooks functionality.
* Added extra indexes for user tables increasing performance.
* Add lookup field type.
* Add aggregate formula functions and the lookup formula function.
* Fixed date_diff formula function.
* Fixed a bug where the frontend would fail hard when converting a multiple select field
  inside the row edit modal.
* Added the kanban view.
* New templates:
    * House Search
    * Personal Health Log
    * Job Search
    * Single Trip Planner
    * Software Application Bug Tracker
* Updated templates:
    * Commercial Property Management
    * Company Asset Tracker
    * Wedding Planner
    * Blog Post Management
    * Home Inventory
    * Book Writing Guide
    * Political Campaign Contributions
    * Applicant Tracker

## Released (2021-10-05)

* Introduced new endpoint to get and update user account information.
* Fixed bug where a user could not be edited in the admin interface without providing 
  a password.
* Fixed bug where sometimes fields would not be ordered correctly in view exports.
* Fixed bug where brand-new fields weren't included in view exports.
* Fixed error when pasting into a single select field.
* Pasting the value of a single select option into a single select field now selects the
  first option with that value.
* The API now returns appropriate errors when trying to create a field with a name which is too long.
* Importing table data with a column name that is too long will now truncate that name.
* Fixed error when rapidly switching between template tables or views in the template 
  preview.
* Upgraded Django to version 3.2.6 and also upgraded all other backend libraries to 
  their latest versions.
* Fix minor error that could sometimes occur when a row and it's table/group/database
  were deleted in rapid succession.
* Fix accidentally locking of too many rows in various tables during update operations.
* Introduced the has file type filter.
* Fixed bug where the backend would fail hard when an invalid integer was provided as
  'before_id' when moving a row by introducing a decorator to validate query parameters.
* Fixed bug where copying a cell containing a null value resulted in an error.
* Added "Multiple Select" field type.
* Fixed a bug where the currently selected view was not in the viewport of the parent.
* Fixed a bug where views context would not scroll down after a new view has been added.
* New templates:
    * Recipe Book
    * Healthcare Facility Management
    * Bucket List
    * Apartment Hunt
    * Holiday Shopping
    * Email Marketing Campaigns
    * Book Writing Guide
    * Home Inventory
    * Political Campaign Contributions
* Updated templates:
    * Blog Post Management
* Fixed a bug where the backend would fail hard when trying to order by field name without
  using `user_field_names`.
* Added "Formula" field type with 30+ useful functions allowing dynamic per row
  calculations.

## Released (2021-08-11)

* Made it possible to leave a group.
* Changed web-frontend `/api/docs` route into `/api-docs`.
* Bumped the dependencies.
* The internal setting allowing Baserow to run with the user tables in a separate 
  database has been removed entirely to prevent data integrity issues.
* Fixed bug where the currently selected dropdown item is out of view from the dropdown
  window when scrolling with the arrow keys.
* Introduced link row field has row filter.
* Made the form view compatible with importing and exporting.
* Made it possible to use the "F2"-Key to edit a cell without clearing the cell content.
* Added password validation to password reset page.
* Add backup and restore database management commands.
* Dropped the `old_name` column.
* Hide view types that can't be exported in the export modal.
* Relaxed the URL field validator and made it consistent between the backend and 
  web-frontend.
* Fixed nuxt not restarting correctly using the provided Baserow supervisor config file.
* Added steps on how to configure Baserow to send emails in the install-on-ubuntu guide.
* Enabled password validation in the backend.
* **Premium**: You can now comment and discuss rows with others in your group, click the
  expand row button at the start of the row to view and add comments.
* Added "Last Modified" and "Created On" field types.
* Fixed moment issue if core is installed as a dependency.
* New templates:
  * Blog Post Management
* Updated templates:
  * Personal Task Manager
  * Wedding Planning
  * Book Catalog
  * Applicant Tracker
  * Project Tracker
* Fixed earliest and latest date aggregations

## Released (2021-07-16)

* Fix bug preventing fields not being able to be converted to link row fields in some
  situations.

## Released (2021-07-15)

* **Breaking Change**: Baserow's `docker-compose.yml` no longer exposes ports for 
  the `db`, `mjml` and `redis` containers for security reasons. 
* **Breaking Change**: `docker-compose.yml` will by default only expose Baserow on 
  `localhost` and not `0.0.0.0`, meaning it will not be accessible remotely unless 
  manually configured.

## Released (2021-07-13)

* Added a Heroku template and one click deploy button.
* Fixed bug preventing the deletion of rows with a blank single select primary field.
* Fixed error in trash cleanup job when deleting multiple rows and a field from the
  same table at once.

## Released (2021-07-12)

* Made it possible to list table field meta-data with a token.
* Added form view.
* The API endpoint to update the grid view field options has been moved to
  `/api/database/views/{view_id}/field-options/`.
* The email field's validation is now consistent and much more permissive allowing most 
  values which look like email addresses.
* Add trash where deleted apps, groups, tables, fields and rows can be restored 
  deletion.
* Fix the create group invite endpoint failing when no message provided.
* Single select options can now be ordered by drag and drop. 
* Added before and after date filters.
* Support building Baserow out of the box on Ubuntu by lowering the required docker
  version to build Baserow down to 19.03.
* Disallow duplicate field names in the same table, blank field names or field names
  called 'order' and 'id'. Existing invalid field names will be fixed automatically. 
* Add user_field_names GET flag to various endpoints which switches the API to work
  using actual field names and not the internal field_1,field_2 etc identifiers.
* Added templates:
  * Commercial Property Management
  * Company Asset Tracker
  * Student Planner

## Released (2021-06-02)

* Fixed bug where the grid view would fail hard if a cell is selected and the component
  is destroyed.
* Made it possible to import a JSON file when creating a table.
* Made it possible to order the views by drag and drop.
* Made it possible to order the groups by drag and drop.
* Made it possible to order the applications by drag and drop.
* Made it possible to order the tables by drag and drop.
* **Premium**: Added an admin dashboard.
* **Premium**: Added group admin area allowing management of all baserow groups.
* Added today, this month and this year filter.
* Added a page containing external resources to the docs.
* Added a human-readable error message when a user tries to sign in with a deactivated
  account.
* Tables and views can now be exported to CSV (if you have installed using the ubuntu 
  guide please use the updated .conf files to enable this feature).
* **Premium** Tables and views can now be exported to JSON and XML.
* Removed URL field max length and fixed the backend failing hard because of that.
* Fixed bug where the focus of an Editable component was not always during and after
  editing if the parent component had overflow hidden.
* Fixed bug where the selected view would still be visible after deleting it.
* Templates:
  * Lightweight CRM
  * Wedding Planning
  * Book Catalog
  * App Pitch Planner

## Released (2021-05-11)

* Added configurable field limit.
* Fixed memory leak in the `link_row` field.
* Switch to using a celery based email backend by default.
* Added `--add-columns` flag to the `fill_table` management command. It creates all the
  field types before filling the table with random data.
* Reworked Baserow's Docker setup to be easier to use, faster to build and more secure.
* Make the view header more compact when the content doesn't fit anymore.
* Allow providing a `template_id` when registering a new account, which will install
  that template instead of the default database.
* Made it possible to drag and drop rows in the desired order.
* Fixed bug where the rows could get out of sync during real time collaboration.
* Made it possible to export and import the file field including contents.
* Added `fill_users` admin management command which fills baserow with fake users.
* Made it possible to drag and drop the views in the desired order.
* **Premium**: Added user admin area allowing management of all baserow users.

## Released (2021-04-08)

* Added support for importing tables from XML files.
* Added support for different** character encodings when importing CSV files.
* Prevent websocket reconnect loop when the authentication fails.
* Refactored the GridView component and improved interface speed.
* Prevent websocket reconnect when the connection closes without error.
* Added gunicorn worker test to the CI pipeline.
* Made it possible to re-order fields in a grid view.
* Show the number of filters and sorts active in the header of a grid view.
* The first user to sign-up after installation now gets given staff status.
* Rename the "includes" get parameter across all API endpoints to "include" to be 
  consistent.
* Add missing include query parameter and corresponding response attributes to API docs. 
* Remove incorrectly included "filters_disabled" field from 
  list_database_table_grid_view_rows api endpoint.
* Show an error to the user when the web socket connection could not be made and the
  reconnect loop stops.
* Fixed 100X backend web socket errors when refreshing the page.
* Fixed SSRF bug in the file upload by URL by blocking urls to the private network.
* Fixed bug where an invalid date could be converted to 0001-01-01.
* The list_database_table_rows search query parameter now searches all possible field
  types.
* Add Phone Number field.
* Add support for Date, Number and Single Select fields to the Contains and Not Contains
  view 
  filters.
* Searching all rows can now be done by clicking the new search icon in the top right.

## Released (2021-03-01)

* Redesigned the left sidebar.
* Fixed error when a very long user file name is provided when uploading.
* Upgraded DRF Spectacular dependency to the latest version.
* Added single select field form option validation.
* Changed all cookies to SameSite=lax.
* Fixed the "Ignored attempt to cancel a touchmove" error.
* Refactored the has_user everywhere such that the raise_error argument is used when
  possible.
* Added Baserow Cloudron app.
* Fixed bug where a single select field without options could not be converted to a
  another field.
* Fixed bug where the Editable component was not working if a prent a user-select:
  none; property.
* Fail hard when the web-frontend can't reach the backend because of a network error.
* Use UTC time in the date picker.
* Refactored handler get_* methods so that they never check for permissions.
* Made it possible to configure SMTP settings via environment variables.
* Added field name to the public REST API docs.
* Made the public REST API docs compatible with smaller screens.
* Made it possible for the admin to disable new signups.
* Reduced the amount of queries when using the link row field.
* Respect the date format when converting to a date field.
* Added a field type filename contains filter.

## Released (2021-02-04)

* Upgraded web-frontend dependencies.
* Fixed bug where you could not convert an existing field to a single select field
  without select options.
* Fixed bug where is was not possible to create a relation to a table that has a single
  select as primary field.
* Implemented real time collaboration.
* Added option to hide fields in a grid view.
* Keep token usage details.
* Fixed bug where an incompatible row value was visible and used while changing the
  field type.
* Fixed bug where the row in the RowEditModel was not entirely reactive and wouldn't be
  updated when the grid view was refreshed.
* Made it possible to invite other users to a group.

## Released (2021-01-06)

* Allow larger values for the number field and improved the validation.
* Fixed bug where if you have no filters, but the filter type is set to `OR` it always
  results in a not matching row state in the web-frontend.
* Fixed bug where the arrow navigation didn't work for the dropdown component in
  combination with a search query.
* Fixed bug where the page refreshes if you press enter in an input in the row modal.
* Added filtering by GET parameter to the rows listing endpoint.
* Fixed drifting context menu.
* Store updated and created timestamp for the groups, applications, tables, views,
  fields and rows.
* Made the file name editable.
* Made the rows orderable and added the ability to insert a row at a given position.
* Made it possible to include or exclude specific fields when listing rows via the API.
* Implemented a single select field.
* Fixed bug where inserting above or below a row created upon signup doesn't work
  correctly.

## Released (2020-12-01)

* Added select_for_update where it was still missing.
* Fixed API docs scrollbar size issue.
* Also lint the backend tests.
* Implemented a switch to disable all filters without deleting them.
* Made it possible to order by fields via the rows listing endpoint.
* Added community chat to the readme.
* Made the cookies strict and secure.
* Removed the redundant _DOMAIN variables.
* Set un-secure lax cookie when public web frontend url isn't over a secure connection.
* Fixed bug where the sort choose field item didn't have a hover effect.
* Implemented a file field and user files upload.
* Made it impossible for the `link_row` field to be a primary field because that can
  cause the primary field to be deleted.

## Released (2020-11-02)

* Highlight the row of a selected cell.
* Fixed error when there is no view.
* Added Ubuntu installation guide documentation.
* Added Email field.
* Added importer abstraction including a CSV and tabular paste importer.
* Added ability to navigate dropdown menus with arrow keys.
* Added confirmation modals when the user wants to delete a group, application, table,
  view or field.
* Fixed bug in the web-frontend URL validation where a '*' was invalidates.
* Made it possible to publicly expose the table data via a REST API.

## Released (2020-10-06)

* Prevent adding a new line to the long text field in the grid view when selecting the
  cell by pressing the enter key.
* Fixed The table X is not found in the store error.
* Fixed bug where the selected name of the dropdown was not updated when that name was
  changed.
* Fixed bug where the link row field is not removed from the store when the related
  table is deleted.
* Added filtering of rows per view.
* Fixed bug where the error message of the 'Select a table to link to' was not always
  displayed.
* Added URL field.
* Added sorting of rows per view.

## Released (2020-09-02)

* Added contribution guidelines.
* Fixed bug where it was not possible to change the table name when it contained a link
  row field.

## Released (2020-08-31)

* Added field that can link to the row of another table.
* Fixed bug where the text_default value changed to None if not provided in a patch
  request.
* Block non web frontend domains in the base url when requesting a password reset
  email.
* Increased the amount of password characters to 256 when signing up.
* Show machine readable error message when the signature has expired.

## Released (2020-07-20)

* Added raises attribute to the docstrings.
* Added OpenAPI docs.
* Refactored all SCSS classes to BEM naming.
* Use the new long text field, date field and view's field options for the example 
  tables when creating a new account. Also use the long text field when creating a new 
  table.
* Removed not needed api v0 namespace in url and python module.
* Fixed keeping the datepicker visible in the grid view when selecting a date for the 
  first time.
* Improved API 404 errors by providing a machine readable error.
* Added documentation markdown files.
* Added cookiecutter plugin boilerplate.

## Released (2020-06-08)

* Fixed not handling 500 errors.
* Prevent row context menu when right clicking on a field that's being edited.
* Added row modal editing feature to the grid view.
* Made it possible to resize the field width per view.
* Added validation and formatting for the number field.
* Cancel the editing state of a fields when the escape key is pressed.
* The next field is now selected when the tab character is pressed when a field is
  selected.
* Changed the styling of the notification alerts.
* Fixed error when changing field type and the data value wasn't in the correct
  format.
* Update the field's data values when the type changes.
* Implemented reset forgotten password functionality.
* Fill a newly created table with some initial data.
* Enabled the arrow keys to navigate through the fields in the grid view.
* Fixed memory leak bug.
* Use environment variables for all settings.
* Normalize the users email address when signing up and signing in.
* Use Django REST framework status code constants instead of integers.
* Added long text field.
* Fixed not refreshing token bug and improved authentication a little bit.
* Introduced copy, paste and delete functionality of selected fields.
* Added date/datetime field.
* Improved grid view scrolling for touch devices.
* Implemented password change function and settings popup.<|MERGE_RESOLUTION|>--- conflicted
+++ resolved
@@ -199,9 +199,7 @@
 ### New Features
 
 * Added prefill query parameters for forms. [#852](https://gitlab.com/bramw/baserow/-/issues/852)
-<<<<<<< HEAD
 * Added support for text file previews. [#1003](https://gitlab.com/bramw/baserow/-/issues/1003)
-=======
 * Added Link Row contains filter. [874](https://gitlab.com/bramw/baserow/-/issues/874)
 * Made the styling of the dashboard cleaner and more efficient.
   [#1023](https://gitlab.com/bramw/baserow/-/issues/1023)
@@ -224,7 +222,6 @@
 * Add the ability to disable the model cache with the new BASEROW_DISABLE_MODEL_CACHE env variable.
 * Add support for horizontal scrolling in grid views pressing Shift + mouse-wheel. [#867](https://gitlab.com/bramw/baserow/-/issues/867)
 * Add basic field duplication. [#964](https://gitlab.com/bramw/baserow/-/issues/964)
->>>>>>> d4db3332
 
 ### Bug Fixes
 
