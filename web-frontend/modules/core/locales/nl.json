--- conflicted
+++ resolved
@@ -243,12 +243,9 @@
         "enabled": "ingeschakeld",
         "settingAllowSignupsViaGroupInvitationsName": "Aanmeldingen via groepsuitnodigingen toestaan",
         "settingAllowSignupsViaGroupInvitationDescription": "Zelfs als het aanmaken van nieuwe accounts is uitgeschakeld, kunnen direct uitgenodigde gebruikers met deze optie toch een account aanmaken."
-<<<<<<< HEAD
-=======
     },
     "copyingNotification": {
         "title": "Kopiëren...",
         "content": "Uw gegevens voorbereiden"
->>>>>>> b5ddfcc0
     }
 }