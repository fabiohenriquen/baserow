# Changelog

## Unreleased

* Made it possible to leave a group.
* Changed web-frontend `/api/docs` route into `/api-docs`.
* Bumped the dependencies.
* The internal setting allowing Baserow to run with the user tables in a separate 
  database has been removed entirely to prevent data integrity issues.
* Fixed bug where the currently selected dropdown item is out of view from the dropdown
  window when scrolling with the arrow keys.
* Introduced link row field has row filter.
* Made the form view compatible with importing and exporting.
* Made it possible to use the "F2"-Key to edit a cell without clearing the cell content.
<<<<<<< HEAD
* Enabled password validation in the backend.
  
=======
* Added password validation to password reset page.
* Add backup and restore database management commands.
* Dropped the `old_name` column.
* Hide view types that can't be exported in the export modal.
* Relaxed the URL field validator and made it consistent between the backend and 
  web-frontend.

>>>>>>> 2c3645cf
## Released (2021-07-16)

* Fix bug preventing fields not being able to be converted to link row fields in some
  situations.

## Released (2021-07-15)

* **Breaking Change**: Baserow's `docker-compose.yml` no longer exposes ports for 
  the `db`, `mjml` and `redis` containers for security reasons. 
* **Breaking Change**: `docker-compose.yml` will by default only expose Baserow on 
  `localhost` and not `0.0.0.0`, meaning it will not be accessible remotely unless 
  manually configured.

## Released (2021-07-13)

* Added a Heroku template and one click deploy button.
* Fixed bug preventing the deletion of rows with a blank single select primary field.
* Fixed error in trash cleanup job when deleting multiple rows and a field from the
  same table at once.

## Released (2021-07-12)

* Made it possible to list table field meta-data with a token.
* Added form view.
* The API endpoint to update the grid view field options has been moved to
  `/api/database/views/{view_id}/field-options/`.
* The email field's validation is now consistent and much more permissive allowing most 
  values which look like email addresses.
* Add trash where deleted apps, groups, tables, fields and rows can be restored 
  deletion.
* Fix the create group invite endpoint failing when no message provided.
* Single select options can now be ordered by drag and drop. 
* Added before and after date filters.
* Support building Baserow out of the box on Ubuntu by lowering the required docker
  version to build Baserow down to 19.03.
* Disallow duplicate field names in the same table, blank field names or field names
  called 'order' and 'id'. Existing invalid field names will be fixed automatically. 
* Add user_field_names GET flag to various endpoints which switches the API to work
  using actual field names and not the internal field_1,field_2 etc identifiers.
* Added templates:
  * Commercial Property Management
  * Company Asset Tracker
  * Student Planner

## Released (2021-06-02)

* Fixed bug where the grid view would fail hard if a cell is selected and the component
  is destroyed.
* Made it possible to import a JSON file when creating a table.
* Made it possible to order the views by drag and drop.
* Made it possible to order the groups by drag and drop.
* Made it possible to order the applications by drag and drop.
* Made it possible to order the tables by drag and drop.
* **Premium**: Added an admin dashboard.
* **Premium**: Added group admin area allowing management of all baserow groups.
* Added today, this month and this year filter.
* Added a page containing external resources to the docs.
* Added a human-readable error message when a user tries to sign in with a deactivated
  account.
* Tables and views can now be exported to CSV (if you have installed using the ubuntu 
  guide please use the updated .conf files to enable this feature).
* **Premium** Tables and views can now be exported to JSON and XML.
* Removed URL field max length and fixed the backend failing hard because of that.
* Fixed bug where the focus of an Editable component was not always during and after
  editing if the parent component had overflow hidden.
* Fixed bug where the selected view would still be visible after deleting it.
* Templates:
  * Lightweight CRM
  * Wedding Planning
  * Book Catalog
  * App Pitch Planner

## Released (2021-05-11)

* Added configurable field limit.
* Fixed memory leak in the `link_row` field.
* Switch to using a celery based email backend by default.
* Added `--add-columns` flag to the `fill_table` management command. It creates all the
  field types before filling the table with random data.
* Reworked Baserow's Docker setup to be easier to use, faster to build and more secure.
* Make the view header more compact when the content doesn't fit anymore.
* Allow providing a `template_id` when registering a new account, which will install
  that template instead of the default database.
* Made it possible to drag and drop rows in the desired order.
* Fixed bug where the rows could get out of sync during real time collaboration.
* Made it possible to export and import the file field including contents.
* Added `fill_users` admin management command which fills baserow with fake users.
* Made it possible to drag and drop the views in the desired order.
* **Premium**: Added user admin area allowing management of all baserow users.

## Released (2021-04-08)

* Added support for importing tables from XML files.
* Added support for different** character encodings when importing CSV files.
* Prevent websocket reconnect loop when the authentication fails.
* Refactored the GridView component and improved interface speed.
* Prevent websocket reconnect when the connection closes without error.
* Added gunicorn worker test to the CI pipeline.
* Made it possible to re-order fields in a grid view.
* Show the number of filters and sorts active in the header of a grid view.
* The first user to sign-up after installation now gets given staff status.
* Rename the "includes" get parameter across all API endpoints to "include" to be 
  consistent.
* Add missing include query parameter and corresponding response attributes to API docs. 
* Remove incorrectly included "filters_disabled" field from 
  list_database_table_grid_view_rows api endpoint.
* Show an error to the user when the web socket connection could not be made and the
  reconnect loop stops.
* Fixed 100X backend web socket errors when refreshing the page.
* Fixed SSRF bug in the file upload by URL by blocking urls to the private network.
* Fixed bug where an invalid date could be converted to 0001-01-01.
* The list_database_table_rows search query parameter now searches all possible field
  types.
* Add Phone Number field.
* Add support for Date, Number and Single Select fields to the Contains and Not Contains
  view 
  filters.
* Searching all rows can now be done by clicking the new search icon in the top right.

## Released (2021-03-01)

* Redesigned the left sidebar.
* Fixed error when a very long user file name is provided when uploading.
* Upgraded DRF Spectacular dependency to the latest version.
* Added single select field form option validation.
* Changed all cookies to SameSite=lax.
* Fixed the "Ignored attempt to cancel a touchmove" error.
* Refactored the has_user everywhere such that the raise_error argument is used when
  possible.
* Added Baserow Cloudron app.
* Fixed bug where a single select field without options could not be converted to a
  another field.
* Fixed bug where the Editable component was not working if a prent a user-select:
  none; property.
* Fail hard when the web-frontend can't reach the backend because of a network error.
* Use UTC time in the date picker.
* Refactored handler get_* methods so that they never check for permissions.
* Made it possible to configure SMTP settings via environment variables.
* Added field name to the public REST API docs.
* Made the public REST API docs compatible with smaller screens.
* Made it possible for the admin to disable new signups.
* Reduced the amount of queries when using the link row field.
* Respect the date format when converting to a date field.
* Added a field type filename contains filter.

## Released (2021-02-04)

* Upgraded web-frontend dependencies.
* Fixed bug where you could not convert an existing field to a single select field
  without select options.
* Fixed bug where is was not possible to create a relation to a table that has a single
  select as primary field.
* Implemented real time collaboration.
* Added option to hide fields in a grid view.
* Keep token usage details.
* Fixed bug where an incompatible row value was visible and used while changing the
  field type.
* Fixed bug where the row in the RowEditModel was not entirely reactive and wouldn't be
  updated when the grid view was refreshed.
* Made it possible to invite other users to a group.

## Released (2021-01-06)

* Allow larger values for the number field and improved the validation.
* Fixed bug where if you have no filters, but the filter type is set to `OR` it always
  results in a not matching row state in the web-frontend.
* Fixed bug where the arrow navigation didn't work for the dropdown component in
  combination with a search query.
* Fixed bug where the page refreshes if you press enter in an input in the row modal.
* Added filtering by GET parameter to the rows listing endpoint.
* Fixed drifting context menu.
* Store updated and created timestamp for the groups, applications, tables, views,
  fields and rows.
* Made the file name editable.
* Made the rows orderable and added the ability to insert a row at a given position.
* Made it possible to include or exclude specific fields when listing rows via the API.
* Implemented a single select field.
* Fixed bug where inserting above or below a row created upon signup doesn't work
  correctly.

## Released (2020-12-01)

* Added select_for_update where it was still missing.
* Fixed API docs scrollbar size issue.
* Also lint the backend tests.
* Implemented a switch to disable all filters without deleting them.
* Made it possible to order by fields via the rows listing endpoint.
* Added community chat to the readme.
* Made the cookies strict and secure.
* Removed the redundant _DOMAIN variables.
* Set un-secure lax cookie when public web frontend url isn't over a secure connection.
* Fixed bug where the sort choose field item didn't have a hover effect.
* Implemented a file field and user files upload.
* Made it impossible for the `link_row` field to be a primary field because that can
  cause the primary field to be deleted.

## Released (2020-11-02)

* Highlight the row of a selected cell.
* Fixed error when there is no view.
* Added Ubuntu installation guide documentation.
* Added Email field.
* Added importer abstraction including a CSV and tabular paste importer.
* Added ability to navigate dropdown menus with arrow keys.
* Added confirmation modals when the user wants to delete a group, application, table,
  view or field.
* Fixed bug in the web-frontend URL validation where a '*' was invalidates.
* Made it possible to publicly expose the table data via a REST API.

## Released (2020-10-06)

* Prevent adding a new line to the long text field in the grid view when selecting the
  cell by pressing the enter key.
* Fixed The table X is not found in the store error.
* Fixed bug where the selected name of the dropdown was not updated when that name was
  changed.
* Fixed bug where the link row field is not removed from the store when the related
  table is deleted.
* Added filtering of rows per view.
* Fixed bug where the error message of the 'Select a table to link to' was not always
  displayed.
* Added URL field.
* Added sorting of rows per view.

## Released (2020-09-02)

* Added contribution guidelines.
* Fixed bug where it was not possible to change the table name when it contained a link
  row field.

## Released (2020-08-31)

* Added field that can link to the row of another table.
* Fixed bug where the text_default value changed to None if not provided in a patch
  request.
* Block non web frontend domains in the base url when requesting a password reset
  email.
* Increased the amount of password characters to 256 when signing up.
* Show machine readable error message when the signature has expired.

## Released (2020-07-20)

* Added raises attribute to the docstrings.
* Added OpenAPI docs.
* Refactored all SCSS classes to BEM naming.
* Use the new long text field, date field and view's field options for the example 
  tables when creating a new account. Also use the long text field when creating a new 
  table.
* Removed not needed api v0 namespace in url and python module.
* Fixed keeping the datepicker visible in the grid view when selecting a date for the 
  first time.
* Improved API 404 errors by providing a machine readable error.
* Added documentation markdown files.
* Added cookiecutter plugin boilerplate.

## Released (2020-06-08)

* Fixed not handling 500 errors.
* Prevent row context menu when right clicking on a field that's being edited.
* Added row modal editing feature to the grid view.
* Made it possible to resize the field width per view.
* Added validation and formatting for the number field.
* Cancel the editing state of a fields when the escape key is pressed.
* The next field is now selected when the tab character is pressed when a field is
  selected.
* Changed the styling of the notification alerts.
* Fixed error when changing field type and the data value wasn't in the correct
  format.
* Update the field's data values when the type changes.
* Implemented reset forgotten password functionality.
* Fill a newly created table with some initial data.
* Enabled the arrow keys to navigate through the fields in the grid view.
* Fixed memory leak bug.
* Use environment variables for all settings.
* Normalize the users email address when signing up and signing in.
* Use Django REST framework status code constants instead of integers.
* Added long text field.
* Fixed not refreshing token bug and improved authentication a little bit.
* Introduced copy, paste and delete functionality of selected fields.
* Added date/datetime field.
* Improved grid view scrolling for touch devices.
* Implemented password change function and settings popup.<|MERGE_RESOLUTION|>--- conflicted
+++ resolved
@@ -12,10 +12,6 @@
 * Introduced link row field has row filter.
 * Made the form view compatible with importing and exporting.
 * Made it possible to use the "F2"-Key to edit a cell without clearing the cell content.
-<<<<<<< HEAD
-* Enabled password validation in the backend.
-  
-=======
 * Added password validation to password reset page.
 * Add backup and restore database management commands.
 * Dropped the `old_name` column.
@@ -23,7 +19,6 @@
 * Relaxed the URL field validator and made it consistent between the backend and 
   web-frontend.
 
->>>>>>> 2c3645cf
 ## Released (2021-07-16)
 
 * Fix bug preventing fields not being able to be converted to link row fields in some
