import sys

import pytest
from django.conf import settings
from django.urls import reverse

from baserow.contrib.database.fields.models import FormulaField

VALID_FORMULA_TESTS = [
    ("'test'", "test"),
    ("UPPER('test')", "TEST"),
    ("LOWER('TEST')", "test"),
    ("LOWER(UPPER('test'))", "test"),
    ("LOWER(UPPER('test'))", "test"),
    ("CONCAT('test', ' ', 'works')", "test works"),
    ("CONCAT('test', ' ', UPPER('works'))", "test WORKS"),
    (
        "UPPER(" * 100 + "'test'" + ")" * 100,
        "TEST",
    ),
    (
        "UPPER('" + "t" * settings.MAX_FORMULA_STRING_LENGTH + "')",
        "T" * settings.MAX_FORMULA_STRING_LENGTH,
    ),
    ("'https://उदाहरण.परीक्षा'", "https://उदाहरण.परीक्षा"),
    ("UPPER('https://उदाहरण.परीक्षा')", "HTTPS://उदाहरण.परीक्षा"),
    ("CONCAT('https://उदाहरण.परीक्षा', '/api')", "https://उदाहरण.परीक्षा/api"),
    ("LOWER('HTTPS://उदाहरण.परीक्षा')", "https://उदाहरण.परीक्षा"),
    ("CONCAT('\ntest', '\n')", "\ntest\n"),
    ("1+1", "2"),
    ("1/0", "NaN"),
    ("10/3", "3.33333"),
    ("10+10/2", "15.00000"),
    ("(10+2)/3", "4.00000"),
    ("CONCAT(1,2)", "12"),
    ("CONCAT('a',2)", "a2"),
    ("'a' = 'a'", True),
    ("1 = '1'", True),
    ("IF('a' = 'a', 'a', 'b')", "a"),
    ("IF('a' = 'b', 'a', 'b')", "b"),
    ("IF('a' = 'b', 1, 'b')", "b"),
    ("IF('a' = 'a', 1, 'b')", "1"),
<<<<<<< HEAD
    ("tonumber('1')", "1.00000"),
    ("tonumber('a')", "NaN"),
    ("tonumber('-12.12345')", "-12.12345"),
    ("1.2 * 2", "2.4"),
    ("isblank(1)", False),
    ("isblank('')", True),
    ("isblank(' ')", False),
    ("t('aaaa')", "aaaa"),
    ("t(10)", ""),
    ("true", True),
    ("false", False),
    ("not(false)", True),
    ("not(true)", False),
    ("true != false", True),
    ("'a' != 'b'", True),
    ("'a' != 'a'", False),
    ("1 != '1'", False),
    ("1 > 1", False),
    ("1 >= 1", True),
    ("1 < 1", False),
    ("1 <= 1", True),
    ("todate('20170103','YYYYMMDD')", "2017-01-03"),
    ("todate('blah', 'YYYY')", None),
    ("day(todate('20170103','YYYYMMDD'))", "3"),
    (
        "datediff("
        "'yy', "
        "todate('20200101', 'YYYYMMDD'), "
        "todate('20100101', 'YYYYMMDD')"
        ")",
        "-10",
    ),
    (
        "datediff("
        "'incorrect thingy', "
        "todate('20200101', 'YYYYMMDD'), "
        "todate('20100101', 'YYYYMMDD')"
        ")",
        "NaN",
    ),
    ("and(true, false)", False),
    ("and(false, false)", False),
    ("and(false, true)", False),
    ("and(true, true)", True),
    ("or(true, false)", True),
    ("or(false, false)", False),
    ("or(false, true)", True),
    ("or(true, true)", True),
=======
    (
        "to_number('" + "9" * 100 + "')+1",
        "NaN",
    ),
    (
        "9" * 100 + "+1",
        "NaN",
    ),
    ("to_number('1')", "1.00000"),
    ("to_number('a')", "NaN"),
    ("to_number('-12.12345')", "-12.12345"),
>>>>>>> 0002830b
]


def a_test_case(name, starting_table_setup, formula_info, expectation):
    return name, starting_table_setup, formula_info, expectation


def given_a_table(columns, rows):
    return columns, rows


def when_a_formula_field_is_added(formula):
    return formula


def when_multiple_formula_fields_are_added(formulas):
    return formulas


def then_expect_the_rows_to_be(rows):
    return rows


COMPLEX_VALID_TESTS = [
    a_test_case(
        "Can reference and add to a integer column",
        given_a_table(columns=[("number", "number")], rows=[[1], [2], [None]]),
        when_a_formula_field_is_added("field('number')+1"),
        then_expect_the_rows_to_be([["1", "2"], ["2", "3"], [None, None]]),
    ),
    a_test_case(
        "Can reference and add to a integer column",
        given_a_table(columns=[("number", "number")], rows=[[1], [2], [None]]),
        when_multiple_formula_fields_are_added(
            [("formula_1", "field('number')+1"), "field('formula_1')+1"]
        ),
        then_expect_the_rows_to_be(
            [["1", "2", "3"], ["2", "3", "4"], [None, None, None]]
        ),
    ),
    a_test_case(
        "Can reference and if a text column",
        given_a_table(columns=[("text", "text")], rows=[["a"], ["b"], [None]]),
        when_a_formula_field_is_added("if(field('text')='a', field('text'), 'no')"),
        then_expect_the_rows_to_be([["a", "a"], ["b", "no"], [None, "no"]]),
    ),
    a_test_case(
        "Can reference and if a phone number column",
        given_a_table(
            columns=[("pn", "phone_number")], rows=[["01772"], ["+2002"], [None]]
        ),
        when_a_formula_field_is_added("if(field('pn')='01772', field('pn'), 'no')"),
        then_expect_the_rows_to_be([["01772", "01772"], ["+2002", "no"], [None, "no"]]),
    ),
    a_test_case(
        "Can compare a phone number and number column",
        given_a_table(
            columns=[("pn", "phone_number"), ("num", "number")],
            rows=[["123", "123"], ["+2002", "2002"], [None, None]],
        ),
        when_a_formula_field_is_added("field('pn')=field('num')"),
        then_expect_the_rows_to_be(
            [["123", "123", True], ["+2002", "2002", False], [None, None, None]]
        ),
    ),
    a_test_case(
        "Can compare a date field and text with formatting",
        given_a_table(
            columns=[("date", {"type": "date", "date_format": "US"})],
            rows=[["2020-02-01"], ["2020-03-01"], [None]],
        ),
        when_a_formula_field_is_added("field('date')='02/01/2020'"),
        then_expect_the_rows_to_be(
            [
                ["2020-02-01", True],
                ["2020-03-01", False],
                [None, False],
            ]
        ),
    ),
    a_test_case(
        "Can compare a datetime field and text with eu formatting",
        given_a_table(
            columns=[
                (
                    "date",
                    {"type": "date", "date_format": "EU", "date_include_time": True},
                )
            ],
            rows=[["2020-02-01T00:10:00Z"], ["2020-02-01T02:00:00Z"], [None]],
        ),
        when_a_formula_field_is_added("field('date')='01/02/2020 00:10'"),
        then_expect_the_rows_to_be(
            [
                ["2020-02-01T00:10:00Z", True],
                ["2020-02-01T02:00:00Z", False],
                [None, False],
            ]
        ),
    ),
]

INVALID_FORMULA_TESTS = [
    (
        "test",
        "ERROR_WITH_FORMULA",
        (
            "Error with formula: Invalid syntax at line 1, col 4: "
            "mismatched input 'the end of the formula' expecting '('."
        ),
    ),
    (
        "UPPER(" * (sys.getrecursionlimit())
        + "'test'"
        + ")" * (sys.getrecursionlimit()),
        "ERROR_WITH_FORMULA",
        "Error with formula: it exceeded the maximum formula size.",
    ),
    (
        "CONCAT(" + ",".join(["'test'"] * 5000) + ")",
        "ERROR_WITH_FORMULA",
        "Error with formula: it exceeded the maximum formula size.",
    ),
    (
        "UPPER('" + "t" * (settings.MAX_FORMULA_STRING_LENGTH + 1) + "')",
        "ERROR_WITH_FORMULA",
        "Error with formula: an embedded "
        f"string in the formula over the maximum length of "
        f"{settings.MAX_FORMULA_STRING_LENGTH} .",
    ),
    (
        "CONCAT()",
        "ERROR_WITH_FORMULA",
        "Error with formula: 0 arguments were given to the function concat, it must "
        "instead be given more than 1 arguments.",
    ),
    (
        "CONCAT('a')",
        "ERROR_WITH_FORMULA",
        "Error with formula: 1 argument was given to the function concat, it must "
        "instead be given more than 1 arguments.",
    ),
    ("UPPER()", "ERROR_WITH_FORMULA", None),
    ("LOWER()", "ERROR_WITH_FORMULA", None),
    (
        "UPPER('a','a')",
        "ERROR_WITH_FORMULA",
        "Error with formula: 2 arguments were given to the function upper, it must "
        "instead be given exactly 1 argument.",
    ),
    ("LOWER('a','a')", "ERROR_WITH_FORMULA", None),
    ("LOWER('a', CONCAT())", "ERROR_WITH_FORMULA", None),
    ("'a' + 2", "ERROR_WITH_FORMULA", None),
    ("UPPER(1,2)", "ERROR_WITH_FORMULA", None),
    ("UPPER(1)", "ERROR_WITH_FORMULA", None),
    ("LOWER(1,2)", "ERROR_WITH_FORMULA", None),
    ("LOWER(1)", "ERROR_WITH_FORMULA", None),
    ("10/LOWER(1)", "ERROR_WITH_FORMULA", None),
    ("'t'/1", "ERROR_WITH_FORMULA", None),
    ("1/'t'", "ERROR_WITH_FORMULA", None),
<<<<<<< HEAD
    ("true > true", "ERROR_WITH_FORMULA", None),
    ("true > 1", "ERROR_WITH_FORMULA", None),
    ("'a' > 1", "ERROR_WITH_FORMULA", None),
    ("true < true", "ERROR_WITH_FORMULA", None),
    ("true < 1", "ERROR_WITH_FORMULA", None),
    ("'a' < 1", "ERROR_WITH_FORMULA", None),
=======
    ("field_by_id(9999)", "ERROR_WITH_FORMULA", None),
    (
        "upper(1)",
        "ERROR_WITH_FORMULA",
        (
            "Error with formula: argument number 1 given to function upper was of type "
            "number but the only usable type for this argument is text."
        ),
    ),
    (
        "concat(upper(1), lower('a'))",
        "ERROR_WITH_FORMULA",
        (
            "Error with formula: argument number 1 given to function upper was of type "
            "number but the only usable type for this argument is text."
        ),
    ),
    (
        "concat(upper(1), lower(2))",
        "ERROR_WITH_FORMULA",
        (
            "Error with formula: argument number 1 given to function upper was of type "
            "number but the only usable type for this argument is text, argument "
            "number 1 given to function lower was of type number but the only usable "
            "type for this argument is text."
        ),
    ),
>>>>>>> 0002830b
]


@pytest.mark.parametrize("test_input,expected", VALID_FORMULA_TESTS)
@pytest.mark.django_db
def test_valid_formulas(test_input, expected, data_fixture, api_client):
    user, token = data_fixture.create_user_and_token()
    table = data_fixture.create_database_table(user=user)
    response = api_client.post(
        reverse("api:database:fields:list", kwargs={"table_id": table.id}),
        {"name": "Formula2", "type": "formula", "formula": test_input},
        format="json",
        HTTP_AUTHORIZATION=f"JWT {token}",
    )
    assert response.status_code == 200, response.json()
    field_id = response.json()["id"]
    response = api_client.post(
        reverse("api:database:rows:list", kwargs={"table_id": table.id}),
        {},
        format="json",
        HTTP_AUTHORIZATION=f"JWT {token}",
    )
    assert response.status_code == 200
    response = api_client.get(
        reverse("api:database:rows:list", kwargs={"table_id": table.id}),
        {},
        format="json",
        HTTP_AUTHORIZATION=f"JWT {token}",
    )
    response_json = response.json()
    assert response_json["count"] == 1
    assert response_json["results"][0][f"field_{field_id}"] == expected


@pytest.mark.parametrize("name,table_setup,formula,expected", COMPLEX_VALID_TESTS)
@pytest.mark.django_db
def test_valid_complex_formulas(
    name,
    table_setup,
    formula,
    expected,
    data_fixture,
    api_client,
    django_assert_num_queries,
):
    user, token = data_fixture.create_user_and_token()
    table, fields, rows = data_fixture.build_table(
        columns=table_setup[0], rows=table_setup[1], user=user
    )
    if not isinstance(formula, list):
        formula = [formula]
    formula_field_ids = []
    j = 0
    for f in formula:
        if not isinstance(f, tuple):
            f = f"baserow_formula_{j}", f
            j += 1
        response = api_client.post(
            reverse("api:database:fields:list", kwargs={"table_id": table.id}),
            {"name": f[0], "type": "formula", "formula": f[1]},
            format="json",
            HTTP_AUTHORIZATION=f"JWT {token}",
        )
        assert response.status_code == 200, response.json()
        formula_field_ids.append(response.json()["id"])
    response = api_client.post(
        reverse("api:database:rows:list", kwargs={"table_id": table.id}),
        {},
        format="json",
        HTTP_AUTHORIZATION=f"JWT {token}",
    )
    assert response.status_code == 200
    response = api_client.get(
        reverse("api:database:rows:list", kwargs={"table_id": table.id}),
        {},
        format="json",
        HTTP_AUTHORIZATION=f"JWT {token}",
    )
    response_json = response.json()
    assert response_json["count"] == len(table_setup[1]) + 1
    i = 0
    for row in expected:
        k = 0
        for field in fields:
            assert response_json["results"][i][f"field_{field.id}"] == row[k]
            k += 1
        for f_id in formula_field_ids:
            assert response_json["results"][i][f"field_{f_id}"] == row[k], response_json
            k += 1
        i += 1


@pytest.mark.parametrize("test_input,error,detail", INVALID_FORMULA_TESTS)
@pytest.mark.django_db
def test_invalid_formulas(test_input, error, detail, data_fixture, api_client):
    user, token = data_fixture.create_user_and_token()
    table = data_fixture.create_database_table(user=user)
    response = api_client.post(
        reverse("api:database:fields:list", kwargs={"table_id": table.id}),
        {"name": "Formula2", "type": "formula", "formula": test_input},
        format="json",
        HTTP_AUTHORIZATION=f"JWT {token}",
    )
    assert response.status_code == 400
    response_json = response.json()
    assert response_json["error"] == error
    if detail:
        assert response_json["detail"] == detail

    response = api_client.get(
        reverse("api:database:fields:list", kwargs={"table_id": table.id}),
        format="json",
        HTTP_AUTHORIZATION=f"JWT {token}",
    )
    assert response.status_code == 200
    assert response.json() == []
    assert FormulaField.objects.count() == 0<|MERGE_RESOLUTION|>--- conflicted
+++ resolved
@@ -40,7 +40,14 @@
     ("IF('a' = 'b', 'a', 'b')", "b"),
     ("IF('a' = 'b', 1, 'b')", "b"),
     ("IF('a' = 'a', 1, 'b')", "1"),
-<<<<<<< HEAD
+    (
+        "tonumber('" + "9" * 100 + "')+1",
+        "NaN",
+    ),
+    (
+        "9" * 100 + "+1",
+        "NaN",
+    ),
     ("tonumber('1')", "1.00000"),
     ("tonumber('a')", "NaN"),
     ("tonumber('-12.12345')", "-12.12345"),
@@ -89,19 +96,6 @@
     ("or(false, false)", False),
     ("or(false, true)", True),
     ("or(true, true)", True),
-=======
-    (
-        "to_number('" + "9" * 100 + "')+1",
-        "NaN",
-    ),
-    (
-        "9" * 100 + "+1",
-        "NaN",
-    ),
-    ("to_number('1')", "1.00000"),
-    ("to_number('a')", "NaN"),
-    ("to_number('-12.12345')", "-12.12345"),
->>>>>>> 0002830b
 ]
 
 
@@ -262,42 +256,39 @@
     ("10/LOWER(1)", "ERROR_WITH_FORMULA", None),
     ("'t'/1", "ERROR_WITH_FORMULA", None),
     ("1/'t'", "ERROR_WITH_FORMULA", None),
-<<<<<<< HEAD
+    ("field_by_id(9999)", "ERROR_WITH_FORMULA", None),
+    (
+        "upper(1)",
+        "ERROR_WITH_FORMULA",
+        (
+            "Error with formula: argument number 1 given to function upper was of type "
+            "number but the only usable type for this argument is text."
+        ),
+    ),
+    (
+        "concat(upper(1), lower('a'))",
+        "ERROR_WITH_FORMULA",
+        (
+            "Error with formula: argument number 1 given to function upper was of type "
+            "number but the only usable type for this argument is text."
+        ),
+    ),
+    (
+        "concat(upper(1), lower(2))",
+        "ERROR_WITH_FORMULA",
+        (
+            "Error with formula: argument number 1 given to function upper was of type "
+            "number but the only usable type for this argument is text, argument "
+            "number 1 given to function lower was of type number but the only usable "
+            "type for this argument is text."
+        ),
+    ),
     ("true > true", "ERROR_WITH_FORMULA", None),
     ("true > 1", "ERROR_WITH_FORMULA", None),
     ("'a' > 1", "ERROR_WITH_FORMULA", None),
     ("true < true", "ERROR_WITH_FORMULA", None),
     ("true < 1", "ERROR_WITH_FORMULA", None),
     ("'a' < 1", "ERROR_WITH_FORMULA", None),
-=======
-    ("field_by_id(9999)", "ERROR_WITH_FORMULA", None),
-    (
-        "upper(1)",
-        "ERROR_WITH_FORMULA",
-        (
-            "Error with formula: argument number 1 given to function upper was of type "
-            "number but the only usable type for this argument is text."
-        ),
-    ),
-    (
-        "concat(upper(1), lower('a'))",
-        "ERROR_WITH_FORMULA",
-        (
-            "Error with formula: argument number 1 given to function upper was of type "
-            "number but the only usable type for this argument is text."
-        ),
-    ),
-    (
-        "concat(upper(1), lower(2))",
-        "ERROR_WITH_FORMULA",
-        (
-            "Error with formula: argument number 1 given to function upper was of type "
-            "number but the only usable type for this argument is text, argument "
-            "number 1 given to function lower was of type number but the only usable "
-            "type for this argument is text."
-        ),
-    ),
->>>>>>> 0002830b
 ]
 
 
