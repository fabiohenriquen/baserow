--- conflicted
+++ resolved
@@ -513,8 +513,6 @@
         "notEmptyCount": "Renseignées",
         "emptyCount": "Vides",
         "emptyPercentage": "Pourcentage de vides"
-<<<<<<< HEAD
-=======
     },
     "databaseForm": {
         "importLabel": "Souhaitez-vous importer des données existantes ?",
@@ -539,6 +537,5 @@
         "stateImportingTable": "Import de la table {table}",
         "errorJobAlreadyRunningTitle": "Déjà en cours",
         "errorJobAlreadyRunningDescription": "Une autre tâche est déjà en cours. Vous devez attendre que celle-ci finisse avant d'en démarrer une autre."
->>>>>>> b5ddfcc0
     }
 }