# Changelog

## Unreleased

* Fixed bug where the arrow keys of a selected cell didn't work when they were not
  rendered.
* Select new view immediately after creation.
* Added group context menu to sidebar.
* Fixed Airtable import bug where the import would fail if a row is empty.
* Fixed a problem where a form view with link row fields sends duplicate lookup requests.
* Pin backend python dependencies using pip-tools.
* Fixed the reactivity of the row values of newly created fields in some cases.
* Added `is days ago` filter to date field.
* Fixed a bug that made it possible to delete created on/modified by fields on the web frontend.
* Allow the setting of max request page size via environment variable.
* Boolean field converts the word `checked` to `True` value.
* Fixed a bug where the backend would fail hard updating token permissions for deleted tables.
* Fixed the unchecked percent aggregation calculation
* Raise Airtable import task error and fixed a couple of minor import bugs.
* Add loading bar when syncing templates to make it obvious Baserow is still loading.
* Fixed bug where old values are missing in the update trigger of the webhook.
* Scroll to the first error message if the form submission fail
* Improved backup_baserow spltting multiselect through tables in separate batches.
* Fixed a bug that truncated characters for email in the sidebar
* **breaking change** The API endpoint `/api/database/formula/<field_id>/type/` now requires
  `table_id` instead of `field_id`, and also `name` in the request body.
* Added support in dev.sh for KDE's Konsole terminal emulator.
<<<<<<< HEAD
* Fixed a bug that truncated characters for email in the sidebar.
* Fixed a bug that would sometimes cancel multi-cell selection.
=======
* Upgraded node runtime to v16.14.0
>>>>>>> 070f6ed4

## Released (2022-03-03 1.9.1)

* Fixed bug when importing a formula or lookup field with an incorrect empty value.
* New templates:
    * Non-profit Organization Management
    * Elementary School Management
    * Call Center Log
    * Individual Medical Record
    * Trip History
    * Favorite Food Places
    * Wedding Client Planner
* Updated templates:
    * Holiday Shopping
    * Company Asset Tracker
    * Personal Health Log
    * Recipe Book
    * Student Planner
    * Political Campaign Contributions
* Upgraded `drf-spectacular`. Flag-style query parameters like `count` will now be displayed
  as `boolean` instead of `any` in the OpenAPI documentation. However, the behavior of these 
  flags is still the same.
* Fixed API docs enum warnings. Removed `number_type` is no longer displayed in the API docs.
* Fix the Baserow Heroku install filling up the hobby postgres by disabling template 
  syncing by default.

## Released (2022-03-02 1.9)

* Added accept `image/*` attribute to the form cover and logo upload. 
* Added management to import a shared Airtable base.
* Added web-frontend interface to import a shared Airtable base.
* Fixed adding new fields in the edit row popup that require refresh in Kanban and Form views.
* Cache model fields when generating model.
* Fixed `'<' not supported between instances of 'NoneType' and 'int'` error. Blank 
  string for a decimal value is now converted to `None` when using the REST API.
* Moved the in component `<i18n>` translations to JSON files. 
* Fix restoring table linking to trashed tables creating invalid link field. 
* Fixed not being able to create or convert a single select field with edge case name.
* Add Kanban view filters.
* Fix missing translation when importing empty CSV
* Fixed OpenAPI spec. The specification is now valid and can be used for imports to other
  tools, e.g. to various REST clients.
* Added search to gallery views.
* Views supporting search are properly updated when a column with a matching default value is added.
* Allow for group registrations while public registration is closed
* Allow for signup via group invitation while public registration is closed.
* **breaking change** Number field has been changed and doesn't use `number_type` property 
  anymore. The property `number_decimal_places` can be now set to `0` to indicate integers
  instead.
* Fixed error when the select row modal is closed immediately after opening.
* Add footer aggregations to grid view
* Hide "Export view" button if there is no valid exporter available
* Fix Django's default index naming scheme causing index name collisions.
* Added multi-cell selection and copying.
* Add "insert left" and "insert right" field buttons to grid view head context buttons.
* Workaround bug in Django's schema editor sometimes causing incorrect transaction 
  rollbacks resulting in the connection to the database becoming unusable.
* Rework Baserow docker images so they can be built and tested by gitlab CI.
* Bumped some backend and web-frontend dependencies.
* Remove runtime mjml service and pre-render email templates at build time.
* Add the all-in-one Baserow docker image.
* Migrate the Baserow Cloudron and Heroku images to work from the all-in-one.
* **breaking change** docker-compose.yml now requires secrets to be setup by the user,
  listens by default on 0.0.0.0:80 with a Caddy reverse proxy, use BASEROW_PUBLIC_URL 
  and BASEROW_CADDY_ADDRESSES now to configure a domain with optional auto https.
* Add health checks for all services.
* Ensure error logging is enabled in the Backend even when DEBUG is off.
* Removed upload file size limit.

## Released (2022-01-13 1.8.2)

* Fix Table Export showing blank modal.
* Fix vuelidate issues when baserow/web-frontend used as dependency. 

## Released (2022-01-13 1.8.1)

* Fixed migration failing when upgrading a version of Baserow installed using Postgres 
  10 or lower.
* Fixed download/preview files from another origin

## Released (2022-01-13)

* Fixed frontend errors occurring sometimes when mass deleting and restoring sorted 
  fields
* Added French translation.
* Added Video, Audio, PDF and some Office file preview.
* Added rating field type.
* Fix deleted options that appear in the command line JSON file export.
* Fix subtracting date intervals from dates in formulas in some situations not working.
* Added day of month filter to date field.
* Added gallery view.
  * Added cover field to the gallery view.
* Added length is lower than filter.
* **dev.sh users** Fixed bug in dev.sh where UID/GID were not being set correctly, 
  please rebuild any dev images you are using.
* Replaced the table `order` index with an `order, id` index to improve performance.
* **breaking change** The API endpoint to rotate a form views slug has been moved to
  `/database/views/${viewId}/rotate-slug/`.
* Increased maximum length of application name to 160 characters.
* Fixed copying/pasting for date field.
* Added ability to share grid views publicly.
* Allow changing the text of the submit button in the form view.
* Fixed reordering of single select options when initially creating the field.
* Improved performance by not rendering cells that are out of the view port.
* Fix bug where field options in rare situations could have been duplicated.
* Focused the search field when opening the modal to link a table row.
* Fixed order of fields in form preview.
* Fix the ability to make filters and sorts on invalid formula and lookup fields.
* Fixed bug preventing trash cleanup job from running after a lookup field was converted
  to another field type.
* Added cover field to the Kanban view.
* Fixed bug where not all rows were displayed on large screens.
* New templates:
    * Car Maintenance Log
    * Teacher Lesson Plans
    * Business Conference Event
    * Restaurant Management
* Updated templates:
    * Healthcare Facility Management
    * Apartment Hunt
    * Recipe Book
    * Commercial Property Management

## Released (2021-11-25)

* Increase Webhook URL max length to 2000.
* Fix trashing tables and related link fields causing the field dependency graph to
  become invalid.
* Fixed not executing premium tests.

## Released (2021-11-24)

* Fixed a bug where the frontend would fail hard if a table with no views was accessed.
* Tables can now be opened in new browser tabs.
* **Breaking Change**: Baserow's `docker-compose.yml` now allows setting the MEDIA_URL
  env variable. If using MEDIA_PORT you now need to set MEDIA_URL also.
* **Breaking Change**: Baserow's `docker-compose.yml` container names have changed to
  no longer be hardcoded to prevent naming clashes.
* Added a licensing system for the premium version.
* Fixed bug where it was possible to create duplicate trash entries.
* Fixed propType validation error when converting from a date field to a boolean field.
* Deprecate internal formula field function field_by_id.
* Made it possible to change user information.
* Added table webhooks functionality.
* Added extra indexes for user tables increasing performance.
* Add lookup field type.
* Add aggregate formula functions and the lookup formula function.
* Fixed date_diff formula function.
* Fixed a bug where the frontend would fail hard when converting a multiple select field
  inside the row edit modal.
* Added the kanban view.
* New templates:
    * House Search
    * Personal Health Log
    * Job Search
    * Single Trip Planner
    * Software Application Bug Tracker
* Updated templates:
    * Commercial Property Management
    * Company Asset Tracker
    * Wedding Planner
    * Blog Post Management
    * Home Inventory
    * Book Writing Guide
    * Political Campaign Contributions
    * Applicant Tracker

## Released (2021-10-05)

* Introduced new endpoint to get and update user account information.
* Fixed bug where a user could not be edited in the admin interface without providing 
  a password.
* Fixed bug where sometimes fields would not be ordered correctly in view exports.
* Fixed bug where brand-new fields weren't included in view exports.
* Fixed error when pasting into a single select field.
* Pasting the value of a single select option into a single select field now selects the
  first option with that value.
* The API now returns appropriate errors when trying to create a field with a name which is too long.
* Importing table data with a column name that is too long will now truncate that name.
* Fixed error when rapidly switching between template tables or views in the template 
  preview.
* Upgraded Django to version 3.2.6 and also upgraded all other backend libraries to 
  their latest versions.
* Fix minor error that could sometimes occur when a row and it's table/group/database
  were deleted in rapid succession.
* Fix accidentally locking of too many rows in various tables during update operations.
* Introduced the has file type filter.
* Fixed bug where the backend would fail hard when an invalid integer was provided as
  'before_id' when moving a row by introducing a decorator to validate query parameters.
* Fixed bug where copying a cell containing a null value resulted in an error.
* Added "Multiple Select" field type.
* Fixed a bug where the currently selected view was not in the viewport of the parent.
* Fixed a bug where views context would not scroll down after a new view has been added.
* New templates:
    * Recipe Book
    * Healthcare Facility Management
    * Bucket List
    * Apartment Hunt
    * Holiday Shopping
    * Email Marketing Campaigns
    * Book Writing Guide
    * Home Inventory
    * Political Campaign Contributions
* Updated templates:
    * Blog Post Management
* Fixed a bug where the backend would fail hard when trying to order by field name without
  using `user_field_names`.
* Added "Formula" field type with 30+ useful functions allowing dynamic per row
  calculations.

## Released (2021-08-11)

* Made it possible to leave a group.
* Changed web-frontend `/api/docs` route into `/api-docs`.
* Bumped the dependencies.
* The internal setting allowing Baserow to run with the user tables in a separate 
  database has been removed entirely to prevent data integrity issues.
* Fixed bug where the currently selected dropdown item is out of view from the dropdown
  window when scrolling with the arrow keys.
* Introduced link row field has row filter.
* Made the form view compatible with importing and exporting.
* Made it possible to use the "F2"-Key to edit a cell without clearing the cell content.
* Added password validation to password reset page.
* Add backup and restore database management commands.
* Dropped the `old_name` column.
* Hide view types that can't be exported in the export modal.
* Relaxed the URL field validator and made it consistent between the backend and 
  web-frontend.
* Fixed nuxt not restarting correctly using the provided Baserow supervisor config file.
* Added steps on how to configure Baserow to send emails in the install-on-ubuntu guide.
* Enabled password validation in the backend.
* **Premium**: You can now comment and discuss rows with others in your group, click the
  expand row button at the start of the row to view and add comments.
* Added "Last Modified" and "Created On" field types.
* Fixed moment issue if core is installed as a dependency.
* New templates:
  * Blog Post Management
* Updated templates:
  * Personal Task Manager
  * Wedding Planning
  * Book Catalog
  * Applicant Tracker
  * Project Tracker

## Released (2021-07-16)

* Fix bug preventing fields not being able to be converted to link row fields in some
  situations.

## Released (2021-07-15)

* **Breaking Change**: Baserow's `docker-compose.yml` no longer exposes ports for 
  the `db`, `mjml` and `redis` containers for security reasons. 
* **Breaking Change**: `docker-compose.yml` will by default only expose Baserow on 
  `localhost` and not `0.0.0.0`, meaning it will not be accessible remotely unless 
  manually configured.

## Released (2021-07-13)

* Added a Heroku template and one click deploy button.
* Fixed bug preventing the deletion of rows with a blank single select primary field.
* Fixed error in trash cleanup job when deleting multiple rows and a field from the
  same table at once.

## Released (2021-07-12)

* Made it possible to list table field meta-data with a token.
* Added form view.
* The API endpoint to update the grid view field options has been moved to
  `/api/database/views/{view_id}/field-options/`.
* The email field's validation is now consistent and much more permissive allowing most 
  values which look like email addresses.
* Add trash where deleted apps, groups, tables, fields and rows can be restored 
  deletion.
* Fix the create group invite endpoint failing when no message provided.
* Single select options can now be ordered by drag and drop. 
* Added before and after date filters.
* Support building Baserow out of the box on Ubuntu by lowering the required docker
  version to build Baserow down to 19.03.
* Disallow duplicate field names in the same table, blank field names or field names
  called 'order' and 'id'. Existing invalid field names will be fixed automatically. 
* Add user_field_names GET flag to various endpoints which switches the API to work
  using actual field names and not the internal field_1,field_2 etc identifiers.
* Added templates:
  * Commercial Property Management
  * Company Asset Tracker
  * Student Planner

## Released (2021-06-02)

* Fixed bug where the grid view would fail hard if a cell is selected and the component
  is destroyed.
* Made it possible to import a JSON file when creating a table.
* Made it possible to order the views by drag and drop.
* Made it possible to order the groups by drag and drop.
* Made it possible to order the applications by drag and drop.
* Made it possible to order the tables by drag and drop.
* **Premium**: Added an admin dashboard.
* **Premium**: Added group admin area allowing management of all baserow groups.
* Added today, this month and this year filter.
* Added a page containing external resources to the docs.
* Added a human-readable error message when a user tries to sign in with a deactivated
  account.
* Tables and views can now be exported to CSV (if you have installed using the ubuntu 
  guide please use the updated .conf files to enable this feature).
* **Premium** Tables and views can now be exported to JSON and XML.
* Removed URL field max length and fixed the backend failing hard because of that.
* Fixed bug where the focus of an Editable component was not always during and after
  editing if the parent component had overflow hidden.
* Fixed bug where the selected view would still be visible after deleting it.
* Templates:
  * Lightweight CRM
  * Wedding Planning
  * Book Catalog
  * App Pitch Planner

## Released (2021-05-11)

* Added configurable field limit.
* Fixed memory leak in the `link_row` field.
* Switch to using a celery based email backend by default.
* Added `--add-columns` flag to the `fill_table` management command. It creates all the
  field types before filling the table with random data.
* Reworked Baserow's Docker setup to be easier to use, faster to build and more secure.
* Make the view header more compact when the content doesn't fit anymore.
* Allow providing a `template_id` when registering a new account, which will install
  that template instead of the default database.
* Made it possible to drag and drop rows in the desired order.
* Fixed bug where the rows could get out of sync during real time collaboration.
* Made it possible to export and import the file field including contents.
* Added `fill_users` admin management command which fills baserow with fake users.
* Made it possible to drag and drop the views in the desired order.
* **Premium**: Added user admin area allowing management of all baserow users.

## Released (2021-04-08)

* Added support for importing tables from XML files.
* Added support for different** character encodings when importing CSV files.
* Prevent websocket reconnect loop when the authentication fails.
* Refactored the GridView component and improved interface speed.
* Prevent websocket reconnect when the connection closes without error.
* Added gunicorn worker test to the CI pipeline.
* Made it possible to re-order fields in a grid view.
* Show the number of filters and sorts active in the header of a grid view.
* The first user to sign-up after installation now gets given staff status.
* Rename the "includes" get parameter across all API endpoints to "include" to be 
  consistent.
* Add missing include query parameter and corresponding response attributes to API docs. 
* Remove incorrectly included "filters_disabled" field from 
  list_database_table_grid_view_rows api endpoint.
* Show an error to the user when the web socket connection could not be made and the
  reconnect loop stops.
* Fixed 100X backend web socket errors when refreshing the page.
* Fixed SSRF bug in the file upload by URL by blocking urls to the private network.
* Fixed bug where an invalid date could be converted to 0001-01-01.
* The list_database_table_rows search query parameter now searches all possible field
  types.
* Add Phone Number field.
* Add support for Date, Number and Single Select fields to the Contains and Not Contains
  view 
  filters.
* Searching all rows can now be done by clicking the new search icon in the top right.

## Released (2021-03-01)

* Redesigned the left sidebar.
* Fixed error when a very long user file name is provided when uploading.
* Upgraded DRF Spectacular dependency to the latest version.
* Added single select field form option validation.
* Changed all cookies to SameSite=lax.
* Fixed the "Ignored attempt to cancel a touchmove" error.
* Refactored the has_user everywhere such that the raise_error argument is used when
  possible.
* Added Baserow Cloudron app.
* Fixed bug where a single select field without options could not be converted to a
  another field.
* Fixed bug where the Editable component was not working if a prent a user-select:
  none; property.
* Fail hard when the web-frontend can't reach the backend because of a network error.
* Use UTC time in the date picker.
* Refactored handler get_* methods so that they never check for permissions.
* Made it possible to configure SMTP settings via environment variables.
* Added field name to the public REST API docs.
* Made the public REST API docs compatible with smaller screens.
* Made it possible for the admin to disable new signups.
* Reduced the amount of queries when using the link row field.
* Respect the date format when converting to a date field.
* Added a field type filename contains filter.

## Released (2021-02-04)

* Upgraded web-frontend dependencies.
* Fixed bug where you could not convert an existing field to a single select field
  without select options.
* Fixed bug where is was not possible to create a relation to a table that has a single
  select as primary field.
* Implemented real time collaboration.
* Added option to hide fields in a grid view.
* Keep token usage details.
* Fixed bug where an incompatible row value was visible and used while changing the
  field type.
* Fixed bug where the row in the RowEditModel was not entirely reactive and wouldn't be
  updated when the grid view was refreshed.
* Made it possible to invite other users to a group.

## Released (2021-01-06)

* Allow larger values for the number field and improved the validation.
* Fixed bug where if you have no filters, but the filter type is set to `OR` it always
  results in a not matching row state in the web-frontend.
* Fixed bug where the arrow navigation didn't work for the dropdown component in
  combination with a search query.
* Fixed bug where the page refreshes if you press enter in an input in the row modal.
* Added filtering by GET parameter to the rows listing endpoint.
* Fixed drifting context menu.
* Store updated and created timestamp for the groups, applications, tables, views,
  fields and rows.
* Made the file name editable.
* Made the rows orderable and added the ability to insert a row at a given position.
* Made it possible to include or exclude specific fields when listing rows via the API.
* Implemented a single select field.
* Fixed bug where inserting above or below a row created upon signup doesn't work
  correctly.

## Released (2020-12-01)

* Added select_for_update where it was still missing.
* Fixed API docs scrollbar size issue.
* Also lint the backend tests.
* Implemented a switch to disable all filters without deleting them.
* Made it possible to order by fields via the rows listing endpoint.
* Added community chat to the readme.
* Made the cookies strict and secure.
* Removed the redundant _DOMAIN variables.
* Set un-secure lax cookie when public web frontend url isn't over a secure connection.
* Fixed bug where the sort choose field item didn't have a hover effect.
* Implemented a file field and user files upload.
* Made it impossible for the `link_row` field to be a primary field because that can
  cause the primary field to be deleted.

## Released (2020-11-02)

* Highlight the row of a selected cell.
* Fixed error when there is no view.
* Added Ubuntu installation guide documentation.
* Added Email field.
* Added importer abstraction including a CSV and tabular paste importer.
* Added ability to navigate dropdown menus with arrow keys.
* Added confirmation modals when the user wants to delete a group, application, table,
  view or field.
* Fixed bug in the web-frontend URL validation where a '*' was invalidates.
* Made it possible to publicly expose the table data via a REST API.

## Released (2020-10-06)

* Prevent adding a new line to the long text field in the grid view when selecting the
  cell by pressing the enter key.
* Fixed The table X is not found in the store error.
* Fixed bug where the selected name of the dropdown was not updated when that name was
  changed.
* Fixed bug where the link row field is not removed from the store when the related
  table is deleted.
* Added filtering of rows per view.
* Fixed bug where the error message of the 'Select a table to link to' was not always
  displayed.
* Added URL field.
* Added sorting of rows per view.

## Released (2020-09-02)

* Added contribution guidelines.
* Fixed bug where it was not possible to change the table name when it contained a link
  row field.

## Released (2020-08-31)

* Added field that can link to the row of another table.
* Fixed bug where the text_default value changed to None if not provided in a patch
  request.
* Block non web frontend domains in the base url when requesting a password reset
  email.
* Increased the amount of password characters to 256 when signing up.
* Show machine readable error message when the signature has expired.

## Released (2020-07-20)

* Added raises attribute to the docstrings.
* Added OpenAPI docs.
* Refactored all SCSS classes to BEM naming.
* Use the new long text field, date field and view's field options for the example 
  tables when creating a new account. Also use the long text field when creating a new 
  table.
* Removed not needed api v0 namespace in url and python module.
* Fixed keeping the datepicker visible in the grid view when selecting a date for the 
  first time.
* Improved API 404 errors by providing a machine readable error.
* Added documentation markdown files.
* Added cookiecutter plugin boilerplate.

## Released (2020-06-08)

* Fixed not handling 500 errors.
* Prevent row context menu when right clicking on a field that's being edited.
* Added row modal editing feature to the grid view.
* Made it possible to resize the field width per view.
* Added validation and formatting for the number field.
* Cancel the editing state of a fields when the escape key is pressed.
* The next field is now selected when the tab character is pressed when a field is
  selected.
* Changed the styling of the notification alerts.
* Fixed error when changing field type and the data value wasn't in the correct
  format.
* Update the field's data values when the type changes.
* Implemented reset forgotten password functionality.
* Fill a newly created table with some initial data.
* Enabled the arrow keys to navigate through the fields in the grid view.
* Fixed memory leak bug.
* Use environment variables for all settings.
* Normalize the users email address when signing up and signing in.
* Use Django REST framework status code constants instead of integers.
* Added long text field.
* Fixed not refreshing token bug and improved authentication a little bit.
* Introduced copy, paste and delete functionality of selected fields.
* Added date/datetime field.
* Improved grid view scrolling for touch devices.
* Implemented password change function and settings popup.<|MERGE_RESOLUTION|>--- conflicted
+++ resolved
@@ -25,12 +25,9 @@
 * **breaking change** The API endpoint `/api/database/formula/<field_id>/type/` now requires
   `table_id` instead of `field_id`, and also `name` in the request body.
 * Added support in dev.sh for KDE's Konsole terminal emulator.
-<<<<<<< HEAD
 * Fixed a bug that truncated characters for email in the sidebar.
 * Fixed a bug that would sometimes cancel multi-cell selection.
-=======
 * Upgraded node runtime to v16.14.0
->>>>>>> 070f6ed4
 
 ## Released (2022-03-03 1.9.1)
 
