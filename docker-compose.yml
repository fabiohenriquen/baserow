version: "3.7"

services:
  db:
    container_name: db
    image: postgres:11.3
    environment:
      - POSTGRES_USER=${DATABASE_USER:-baserow}
      - POSTGRES_PASSWORD=${DATABASE_PASSWORD:-baserow}
      - POSTGRES_DB=${DATABASE_NAME:-baserow}
    ports:
      - "${POSTGRES_PORT:-5432}:5432"
    networks:
      local:
    volumes:
      - pgdata:/var/lib/postgresql/data

  redis:
    container_name: redis
    image: redis:6.0
    ports:
      - "${REDIS_PORT:-6379}:6379"
    networks:
      local:

  mjml:
    container_name: mjml
    image: liminspace/mjml-tcpserver:0.10
    # mjml is based off the node image which creates a non root node user we can run as
    user: "1000:1000"
    ports:
      - "${MJML_PORT:-28101}:28101"
    networks:
      local:

  backend:
    container_name: backend
    build:
<<<<<<< HEAD
      context: ./backend/
    image: baserow_backend:latest
    environment:
      - MIGRATE_ON_STARTUP=${MIGRATE_ON_STARTUP:-true}
      - SYNC_TEMPLATES_ON_STARTUP=${SYNC_TEMPLATES_ON_STARTUP:-true}
      - DATABASE_USER=${DATABASE_USER:-baserow}
      - DATABASE_PASSWORD=${DATABASE_PASSWORD:-baserow}
      - DATABASE_NAME=${DATABASE_NAME:-baserow}
=======
      dockerfile: ./backend/Dockerfile.dev
      context: .
    image: baserow_backend:latest
    volumes:
      - ./backend:/backend
      - ./premium/backend/:/backend/plugins/premium
    environment:
      - ADDITIONAL_APPS
>>>>>>> 0ffcfd0e
    ports:
      - "${BACKEND_PORT:-8000}:8000"
    depends_on:
      - db
      - mjml
    networks:
      local:

  celery:
    container_name: celery
    image: baserow_backend:latest
    command: celery
    depends_on:
      - backend
    networks:
      local:

  web-frontend:
    container_name: web-frontend
    build:
<<<<<<< HEAD
      context: ./web-frontend/
    image: baserow_web-frontend:latest
=======
      context: .
      dockerfile: ./web-frontend/Dockerfile.dev
    volumes:
      - ./web-frontend:/web-frontend
      - ./premium/web-frontend/:/web-frontend/plugins/premium
    environment:
      - ADDITIONAL_MODULES
>>>>>>> 0ffcfd0e
    ports:
      - "${WEB_FRONTEND_PORT:-3000}:3000"
    depends_on:
      - backend
    networks:
      local:

volumes:
  pgdata:

networks:
  local:
    driver: bridge<|MERGE_RESOLUTION|>--- conflicted
+++ resolved
@@ -36,8 +36,8 @@
   backend:
     container_name: backend
     build:
-<<<<<<< HEAD
-      context: ./backend/
+      dockerfile: ./backend/Dockerfile
+      context: .
     image: baserow_backend:latest
     environment:
       - MIGRATE_ON_STARTUP=${MIGRATE_ON_STARTUP:-true}
@@ -45,16 +45,7 @@
       - DATABASE_USER=${DATABASE_USER:-baserow}
       - DATABASE_PASSWORD=${DATABASE_PASSWORD:-baserow}
       - DATABASE_NAME=${DATABASE_NAME:-baserow}
-=======
-      dockerfile: ./backend/Dockerfile.dev
-      context: .
-    image: baserow_backend:latest
-    volumes:
-      - ./backend:/backend
-      - ./premium/backend/:/backend/plugins/premium
-    environment:
       - ADDITIONAL_APPS
->>>>>>> 0ffcfd0e
     ports:
       - "${BACKEND_PORT:-8000}:8000"
     depends_on:
@@ -75,18 +66,11 @@
   web-frontend:
     container_name: web-frontend
     build:
-<<<<<<< HEAD
-      context: ./web-frontend/
+      context: .
+      dockerfile: ./web-frontend/Dockerfile
     image: baserow_web-frontend:latest
-=======
-      context: .
-      dockerfile: ./web-frontend/Dockerfile.dev
-    volumes:
-      - ./web-frontend:/web-frontend
-      - ./premium/web-frontend/:/web-frontend/plugins/premium
     environment:
       - ADDITIONAL_MODULES
->>>>>>> 0ffcfd0e
     ports:
       - "${WEB_FRONTEND_PORT:-3000}:3000"
     depends_on:
