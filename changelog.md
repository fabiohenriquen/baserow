--- conflicted
+++ resolved
@@ -18,12 +18,9 @@
 * Hide view types that can't be exported in the export modal.
 * Relaxed the URL field validator and made it consistent between the backend and 
   web-frontend.
-<<<<<<< HEAD
-* Enabled password validation in the backend.
-=======
 * Fixed nuxt not restarting correctly using the provided Baserow supervisor config file.
 * Added steps on how to configure Baserow to send emails in the install-on-ubuntu guide.
->>>>>>> 564ba257
+* Enabled password validation in the backend.
 
 ## Released (2021-07-16)
 
