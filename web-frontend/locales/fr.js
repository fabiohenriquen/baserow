--- conflicted
+++ resolved
@@ -17,14 +17,11 @@
     rename: 'Renomer',
     add: 'Ajouter',
     makeChoice: 'Choisissez',
-<<<<<<< HEAD
     cancel: 'Annuler',
     save: '@TODO',
     retry: '@TODO',
-=======
     search: 'Chercher',
     copy: 'Copier',
->>>>>>> 8c52f093
   },
   adminType: {
     settings: 'Paramètres',
@@ -155,7 +152,6 @@
     field: 'champ',
     row: 'ligne',
   },
-<<<<<<< HEAD
   webhook: {
     request: '@TODO',
     response: '@TODO',
@@ -169,7 +165,7 @@
       rowUpdated: '@TODO',
       rowDeleted: '@TODO',
     },
-=======
+  },
   clientHandler: {
     notFoundTitle: "L'élément {name} n'a pas été trouvé",
     notFoundDescription:
@@ -229,6 +225,5 @@
   },
   exporterType: {
     csv: 'Exporter vers CSV',
->>>>>>> 8c52f093
   },
 }